import {
  CleanupBlockNumberManagerInstance,
  FtsoInstance,
  FtsoManagerInstance,
  FtsoRegistryInstance,
  FtsoRewardManagerInstance, MockContractInstance,
  MockVPTokenContract,
  MockVPTokenInstance
} from "../../../../typechain-truffle";
import {
  revealSomePrices,
  setDefaultGovernanceParameters,
  settingWithFourFTSOs,
  settingWithOneFTSO_1,
  settingWithTwoFTSOs,
  submitSomePrices,
  toNumberify
} from "../../../utils/FtsoManager-test-utils";
import { compareArrays, doBNListsMatch, encodeContractNames, lastOf, numberedKeyedObjectToList, toBN } from "../../../utils/test-helpers";


import { constants, expectRevert, expectEvent, time } from '@openzeppelin/test-helpers';
import { defaultPriceEpochCyclicBufferSize } from "../../../utils/constants";
import { createMockSupplyContract } from "../../../utils/FTSO-test-utils";
import { MockFtsoRegistry } from "../../../../typechain";
import { Contracts } from "../../../../deployment/scripts/Contracts";
const getTestFile = require('../../../utils/constants').getTestFile;

const FtsoRegistry = artifacts.require("FtsoRegistry");
const FtsoRewardManager = artifacts.require("FtsoRewardManager");
const FtsoManager = artifacts.require("FtsoManager");
const CleanupBlockNumberManager = artifacts.require("CleanupBlockNumberManager");
const Ftso = artifacts.require("Ftso");
const MockFtso = artifacts.require("MockContract");
const MockContract = artifacts.require("MockContract");
const PriceSubmitter = artifacts.require("PriceSubmitter");
const OldFtsoManager = artifacts.require("FtsoManagerV1Mock");

const PRICE_EPOCH_DURATION_S = 120;   // 2 minutes
const REVEAL_EPOCH_DURATION_S = 30;
const REWARD_EPOCH_DURATION_S = 2 * 24 * 60 * 60; // 2 days
const VOTE_POWER_BOUNDARY_FRACTION = 7;

const ERR_GOVERNANCE_ONLY = "only governance"
const ERR_GOV_PARAMS_NOT_INIT_FOR_FTSOS = "Gov. params not initialized"
const ERR_XASSET_FTSO_NOT_MANAGED = "Asset FTSO not managed";
const ERR_NOT_FOUND = "FTSO index not supported";

const DAY = 60 * 60 * 24;

async function increaseTimeTo(current: BN, increase: number) {
  try {
    await time.increaseTo(current.addn(increase));
  } catch (e: any) {
    if (!(e.message.includes('Cannot increase current time') && e.message.includes('to a moment in the past'))) {
      throw e
    }
  }
}

contract(`FtsoManager.sol; ${getTestFile(__filename)}; Ftso manager unit tests`, async accounts => {
  // contains a fresh contract for each test
  let ftsoManager: FtsoManagerInstance;
  let cleanupBlockNumberManager: CleanupBlockNumberManagerInstance;
  let startTs: BN;
  let mockRewardManager: MockContractInstance;
  let ftsoRewardManagerInterface: FtsoRewardManagerInstance;
  let mockFtso: MockContractInstance;
  let ftsoInterface: FtsoInstance;
  let ftsoRegistry: FtsoRegistryInstance;
  let mockPriceSubmitter: MockContractInstance;
  let mockVoterWhitelister: MockContractInstance;
  let mockSupply: MockContractInstance;

  async function mockFtsoSymbol(symbol: string, mockContract: MockContractInstance, dummyInterface: FtsoInstance) {
    const encodedMethod = dummyInterface.contract.methods.symbol().encodeABI();
    const symbolReturn = web3.eth.abi.encodeParameter('string', symbol);
    await mockContract.givenMethodReturn(encodedMethod, symbolReturn);
  }

  const ADDRESS_UPDATER = accounts[16];

  beforeEach(async () => {
    mockFtso = await MockFtso.new();
    ftsoInterface = await Ftso.new(
      "NAT",
      5,
      constants.ZERO_ADDRESS as any,
      constants.ZERO_ADDRESS as any,
      constants.ZERO_ADDRESS as any,
      0,
      120,
      60,
      0,
      1e10,
      defaultPriceEpochCyclicBufferSize,
      0
    );

    await mockFtsoSymbol("ATOK", mockFtso, ftsoInterface);

    // Force a block in order to get most up to date time
    await time.advanceBlock();
    // Get the timestamp for the just mined block
    startTs = await time.latest();

    mockRewardManager = await MockContract.new();
    ftsoRewardManagerInterface = await FtsoRewardManager.new(
      accounts[0],
      3,
      0
    );

    ftsoRegistry = await FtsoRegistry.new(accounts[0]);

    mockPriceSubmitter = await MockContract.new();
    await mockPriceSubmitter.givenMethodReturnUint(
      web3.utils.sha3("addFtso(address)")!.slice(0, 10),
      0
    )
    await mockPriceSubmitter.givenMethodReturnUint(
      web3.utils.sha3("removeFtso(address)")!.slice(0, 10),
      0
    )
    mockVoterWhitelister = await MockContract.new();

    mockSupply = await createMockSupplyContract(accounts[0], 10000);

    ftsoManager = await FtsoManager.new(
      accounts[0],
      accounts[0],
      ADDRESS_UPDATER,
      mockPriceSubmitter.address,
      constants.ZERO_ADDRESS,
      startTs,
      PRICE_EPOCH_DURATION_S,
      REVEAL_EPOCH_DURATION_S,
      startTs.addn(REVEAL_EPOCH_DURATION_S),
      REWARD_EPOCH_DURATION_S,
      VOTE_POWER_BOUNDARY_FRACTION
    );

    cleanupBlockNumberManager = await CleanupBlockNumberManager.new(accounts[0]);

    await ftsoManager.updateContractAddresses(
      encodeContractNames([Contracts.ADDRESS_UPDATER, Contracts.FTSO_REWARD_MANAGER, Contracts.FTSO_REGISTRY, Contracts.VOTER_WHITELISTER, Contracts.SUPPLY, Contracts.CLEANUP_BLOCK_NUMBER_MANAGER]),
      [ADDRESS_UPDATER, mockRewardManager.address, ftsoRegistry.address, mockVoterWhitelister.address, mockSupply.address, cleanupBlockNumberManager.address], { from: ADDRESS_UPDATER });

    await ftsoRegistry.setFtsoManagerAddress(ftsoManager.address, { from: accounts[0] });

  });

  describe("basic", async () => {
    it("Should revert at deploy if setting invalid parameters", async () => {
      await expectRevert(FtsoManager.new(
        accounts[0],
        accounts[0],
        ADDRESS_UPDATER,
        accounts[7],
        constants.ZERO_ADDRESS,
        startTs,
        0,
        REVEAL_EPOCH_DURATION_S,
        startTs.addn(REVEAL_EPOCH_DURATION_S),
        REWARD_EPOCH_DURATION_S,
        VOTE_POWER_BOUNDARY_FRACTION
      ), "Price epoch 0");

      await expectRevert(FtsoManager.new(
        accounts[0],
        accounts[0],
        ADDRESS_UPDATER,
        accounts[7],
        constants.ZERO_ADDRESS,
        startTs,
        PRICE_EPOCH_DURATION_S,
        0,
        startTs.addn(REVEAL_EPOCH_DURATION_S),
        REWARD_EPOCH_DURATION_S,
        VOTE_POWER_BOUNDARY_FRACTION
      ), "Reveal price epoch 0");

      await expectRevert(FtsoManager.new(
        accounts[0],
        accounts[0],
        ADDRESS_UPDATER,
        accounts[7],
        constants.ZERO_ADDRESS,
        startTs,
        PRICE_EPOCH_DURATION_S,
        REVEAL_EPOCH_DURATION_S,
        startTs.addn(REVEAL_EPOCH_DURATION_S),
        0,
        VOTE_POWER_BOUNDARY_FRACTION
      ), "Reward epoch 0");

      await expectRevert(FtsoManager.new(
        accounts[0],
        accounts[0],
        ADDRESS_UPDATER,
        accounts[7],
        constants.ZERO_ADDRESS,
        startTs.addn(500),
        PRICE_EPOCH_DURATION_S,
        REVEAL_EPOCH_DURATION_S,
        startTs.addn(REVEAL_EPOCH_DURATION_S),
        REWARD_EPOCH_DURATION_S,
        VOTE_POWER_BOUNDARY_FRACTION
      ), "First epoch start ts in future");

      await expectRevert(FtsoManager.new(
        accounts[0],
        accounts[0],
        ADDRESS_UPDATER,
        accounts[7],
        constants.ZERO_ADDRESS,
        startTs,
        PRICE_EPOCH_DURATION_S,
        PRICE_EPOCH_DURATION_S,
        startTs.addn(REVEAL_EPOCH_DURATION_S),
        REWARD_EPOCH_DURATION_S,
        VOTE_POWER_BOUNDARY_FRACTION
      ), "Reveal price epoch too long");

      await expectRevert(FtsoManager.new(
        accounts[0],
        accounts[0],
        ADDRESS_UPDATER,
        accounts[7],
        constants.ZERO_ADDRESS,
        startTs,
        PRICE_EPOCH_DURATION_S,
        REVEAL_EPOCH_DURATION_S,
        startTs.subn(1),
        REWARD_EPOCH_DURATION_S,
        VOTE_POWER_BOUNDARY_FRACTION
      ), "Reward epoch start too soon");

      await expectRevert(FtsoManager.new(
        accounts[0],
        accounts[0],
        ADDRESS_UPDATER,
        accounts[7],
        constants.ZERO_ADDRESS,
        startTs,
        PRICE_EPOCH_DURATION_S,
        REVEAL_EPOCH_DURATION_S,
        startTs.addn(REVEAL_EPOCH_DURATION_S + 1),
        REWARD_EPOCH_DURATION_S,
        VOTE_POWER_BOUNDARY_FRACTION
      ), "Reward epoch start condition invalid");

      await expectRevert(FtsoManager.new(
        accounts[0],
        accounts[0],
        ADDRESS_UPDATER,
        accounts[7],
        constants.ZERO_ADDRESS,
        startTs,
        PRICE_EPOCH_DURATION_S,
        REVEAL_EPOCH_DURATION_S,
        startTs.addn(REVEAL_EPOCH_DURATION_S),
        REWARD_EPOCH_DURATION_S + 1,
        VOTE_POWER_BOUNDARY_FRACTION
      ), "Reward epoch duration condition invalid");

      await expectRevert(FtsoManager.new(
        accounts[0],
        accounts[0],
        ADDRESS_UPDATER,
        accounts[7],
        constants.ZERO_ADDRESS,
        startTs,
        PRICE_EPOCH_DURATION_S,
        REVEAL_EPOCH_DURATION_S,
        startTs.addn(REVEAL_EPOCH_DURATION_S),
        REWARD_EPOCH_DURATION_S,
        0
      ), "Vote power interval fraction 0");
    });

    it("Should return price submitter address", async () => {
      expect(await ftsoManager.priceSubmitter()).to.equals(mockPriceSubmitter.address);
    });

    it("Should return vote power interval fraction", async () => {
      expect((await ftsoManager.getVotePowerIntervalFraction()).toNumber()).to.equals(VOTE_POWER_BOUNDARY_FRACTION);
    });

    it("Should return true when calling daemonize and ftso manager is active", async () => {
      await ftsoManager.activate();
      expect(await ftsoManager.daemonize.call()).to.equals(true);
    });

    it("Should return false when calling daemonize and ftso manager not active", async () => {
      expect(await ftsoManager.daemonize.call()).to.equals(false);
    });

    it("Should revert calling daemonize if not from flare daemon", async () => {
      await ftsoManager.activate();
      await expectRevert(ftsoManager.daemonize({ from: accounts[1] }), "only flare daemon");
    });

    it("Should get current price epoch data", async () => {
      let epochId = Math.floor(((await time.latest()).toNumber() - startTs.toNumber()) / PRICE_EPOCH_DURATION_S);
      let data = await ftsoManager.getCurrentPriceEpochData();
      expect(data[0].toNumber()).to.equals(epochId);
      let startTime = startTs.toNumber() + epochId * PRICE_EPOCH_DURATION_S;
      expect(data[1].toNumber()).to.equals(startTime);
      expect(data[2].toNumber()).to.equals(startTime + PRICE_EPOCH_DURATION_S);
      expect(data[3].toNumber()).to.equals(startTime + PRICE_EPOCH_DURATION_S + REVEAL_EPOCH_DURATION_S);

      await increaseTimeTo(startTs, PRICE_EPOCH_DURATION_S);
      epochId++;

      data = await ftsoManager.getCurrentPriceEpochData();
      expect(data[0].toNumber()).to.equals(epochId);
      startTime = startTs.toNumber() + epochId * PRICE_EPOCH_DURATION_S;
      expect(data[1].toNumber()).to.equals(startTime);
      expect(data[2].toNumber()).to.equals(startTime + PRICE_EPOCH_DURATION_S);
      expect(data[3].toNumber()).to.equals(startTime + PRICE_EPOCH_DURATION_S + REVEAL_EPOCH_DURATION_S);
    });

    it("Should get current reward epoch", async () => {
      await expectRevert(ftsoManager.getCurrentRewardEpoch(), "Reward epoch not initialized yet");

      await ftsoManager.activate();
      await increaseTimeTo(startTs, REVEAL_EPOCH_DURATION_S);
      await ftsoManager.daemonize(); // initalize reward epoch
      expect((await ftsoManager.getCurrentRewardEpoch()).toNumber()).to.equals(0);

      await increaseTimeTo(startTs, REVEAL_EPOCH_DURATION_S + REWARD_EPOCH_DURATION_S);
      await ftsoManager.daemonize();

      expect((await ftsoManager.getCurrentRewardEpoch()).toNumber()).to.equals(1);
    });

    it("Should get reward epoch vote power block", async () => {
      await ftsoManager.activate();
      await increaseTimeTo(startTs, REVEAL_EPOCH_DURATION_S);
      await ftsoManager.daemonize();

      let block = await web3.eth.getBlockNumber();

      expect((await ftsoManager.getRewardEpochVotePowerBlock(0)).toNumber()).to.equals(block - 1);
    });

    it("Should not set governance paramters if not from governance", async () => {
      await expectRevert(ftsoManager.setGovernanceParameters(5, 5, 50, 500, 500, 5000, 10 * DAY, [], { from: accounts[2] }), "only governance");
    });

    it("Should not set governance paramters if not from governance", async () => {
      await expectRevert(ftsoManager.setGovernanceParameters(5, 5, 50, 500, 500, 5000, 10 * DAY, [], { from: accounts[2] }), "only governance");
    });

    it("Should revert setting invalid governance parameters", async () => {
      await expectRevert(ftsoManager.setGovernanceParameters(0, 5, 50, 500, 500, 5000, 10 * DAY, []), "Gov. params invalid");
      await expectRevert(ftsoManager.setGovernanceParameters(5, 0, 50, 500, 500, 5000, 10 * DAY, []), "Gov. params invalid");
      await expectRevert(ftsoManager.setGovernanceParameters(5, 5, 500, 50, 500, 5000, 10 * DAY, []), "Gov. params invalid");
      await expectRevert(ftsoManager.setGovernanceParameters(5, 5, 50, 500, 50000, 5000, 10 * DAY, []), "Gov. params invalid");
      await expectRevert(ftsoManager.setGovernanceParameters(5, 5, 50, 500, 500, 50000, 10 * DAY, []), "Gov. params invalid");
      await expectRevert(ftsoManager.setGovernanceParameters(5, 5, 50, 500, 500, 5000, 0, []), "Gov. params invalid");
      await expectRevert(ftsoManager.setGovernanceParameters(5, 5, 50, 500, 500, 5000, 10 * DAY, [accounts[0], accounts[1], accounts[2], accounts[3], accounts[4], accounts[5]]), "Gov. params invalid");
    });

    it("Should set votePowerIntervalFraction", async () => {
      expect((await ftsoManager.getVotePowerIntervalFraction()).toNumber()).to.equals(VOTE_POWER_BOUNDARY_FRACTION);
      await ftsoManager.setVotePowerIntervalFraction(VOTE_POWER_BOUNDARY_FRACTION + 3);
      expect((await ftsoManager.getVotePowerIntervalFraction()).toNumber()).to.equals(VOTE_POWER_BOUNDARY_FRACTION + 3);
    });

    it("Should revert setting votePowerIntervalFraction to 0", async () => {
      await ftsoManager.setVotePowerIntervalFraction(VOTE_POWER_BOUNDARY_FRACTION + 3);
      await expectRevert(ftsoManager.setVotePowerIntervalFraction(0), "Vote power interval fraction 0");
    });

    it("Should not set votePowerIntervalFraction if not from governance", async () => {
      await expectRevert(ftsoManager.setVotePowerIntervalFraction(1, { from: accounts[2] }), "only governance");
    });

    it("Should set rewardEpochDurationSeconds", async () => {
      expect((await ftsoManager.getRewardEpochConfiguration())[1].toNumber()).to.equals(REWARD_EPOCH_DURATION_S);
      await ftsoManager.setRewardEpochDurationSeconds(REWARD_EPOCH_DURATION_S + PRICE_EPOCH_DURATION_S);
      expect((await ftsoManager.getRewardEpochConfiguration())[1].toNumber()).to.equals(REWARD_EPOCH_DURATION_S + PRICE_EPOCH_DURATION_S);
    });

    it("Should revert setting rewardEpochDurationSeconds to 0", async () => {
      await ftsoManager.setRewardEpochDurationSeconds(REWARD_EPOCH_DURATION_S + PRICE_EPOCH_DURATION_S);
      await expectRevert(ftsoManager.setRewardEpochDurationSeconds(0), "Reward epoch 0");
    });

    it("Should revert setting rewardEpochDurationSeconds if not multiple of price epoch duration", async () => {
      await ftsoManager.setRewardEpochDurationSeconds(10 * PRICE_EPOCH_DURATION_S);
      await expectRevert(ftsoManager.setRewardEpochDurationSeconds(10 * PRICE_EPOCH_DURATION_S + 1), "Reward epoch duration condition invalid");
    });

    it("Should not set rewardEpochDurationSeconds if not from governance", async () => {
      await expectRevert(ftsoManager.setRewardEpochDurationSeconds(1, { from: accounts[2] }), "only governance");
    });

    it("Should activate", async () => {
      await ftsoManager.activate();
    });

    it("Should not activate if not from governance", async () => {
      await expectRevert(ftsoManager.activate({ from: accounts[2] }), "only governance");
    });

    it("Should init price epoch start and not finalize anything", async () => {
      // Assemble
      await ftsoManager.activate();
      // Act
      await increaseTimeTo(startTs, REVEAL_EPOCH_DURATION_S);
      let tx = await ftsoManager.daemonize();
      // Assert
      let data = await ftsoManager.getPriceEpochConfiguration() as any;
      assert(startTs.eq(data._firstPriceEpochStartTs));
      expectEvent.notEmitted(tx, "PriceEpochFinalized");
      expectEvent.notEmitted(tx, "RewardEpochFinalized");
    });

    it("Should get governance parameters", async () => {
      let paramList = [1, 1 + 2, 1000, 10001, 50, 1500, 10 * DAY];
      let paramListBN = paramList.map(x => toBN(x));
      let trustedAddresses = [accounts[6], accounts[7]];
      await (ftsoManager.setGovernanceParameters as any)(...paramListBN, trustedAddresses);

      let govPar = await ftsoManager.getGovernanceParameters();
      expect(govPar[0].toNumber()).to.equals(paramListBN[0].toNumber());
      expect(govPar[1].toNumber()).to.equals(paramListBN[1].toNumber());
      expect(govPar[2].toNumber()).to.equals(paramListBN[2].toNumber());
      expect(govPar[3].toNumber()).to.equals(paramListBN[3].toNumber());
      expect(govPar[4].toNumber()).to.equals(paramListBN[4].toNumber());
      expect(govPar[5].toNumber()).to.equals(paramListBN[5].toNumber());
      expect(govPar[6].toNumber()).to.equals(paramListBN[6].toNumber());
      expect(govPar[7][0]).to.equals(trustedAddresses[0]);
      expect(govPar[7][1]).to.equals(trustedAddresses[1]);
      assert(govPar[8]);
      assert(govPar[9]);

      // changed = false; daemonize
      await ftsoManager.activate();
      await increaseTimeTo(startTs, REVEAL_EPOCH_DURATION_S);
      await ftsoManager.daemonize(); // _initializeFirstRewardEpoch
      await ftsoManager.daemonize();
      govPar = await ftsoManager.getGovernanceParameters();
      assert(!govPar[9]);

    });
  });

  describe("FTSO initialization", async () => {
    it("Should successfully add an FTSO", async () => {
      // Assemble
      // Act
      await setDefaultGovernanceParameters(ftsoManager);
      let tx = await ftsoManager.addFtso(mockFtso.address);
      // Assert
      expectEvent(tx, "FtsoAdded", { ftso: mockFtso.address, add: true });
      assert.equal(mockFtso.address, (await ftsoManager.getFtsos())[0]);

      const activate = web3.utils.sha3("activateFtso(uint256,uint256,uint256)")!.slice(0, 10); // first 4 bytes is function selector
      const invocationCount = await mockFtso.invocationCountForMethod.call(activate);
      assert.equal(invocationCount.toNumber(), 1);

      const configureEpochs = web3.utils.sha3("configureEpochs(uint256,uint256,uint256,uint256,uint256,uint256,address[])")!.slice(0, 10); // first 4 bytes is function selector
      const invocationCount2 = await mockFtso.invocationCountForMethod.call(configureEpochs);
      assert.equal(invocationCount2.toNumber(), 1);

      const addFtsoVoterWhitelister = web3.utils.sha3("addFtso(uint256)")!.slice(0, 10); // first 4 bytes is function selector
      const voterWhitelisterInvocationCount = await mockVoterWhitelister.invocationCountForMethod.call(addFtsoVoterWhitelister);
      // should add new ftso to VoterWhitelister
      assert.equal(voterWhitelisterInvocationCount.toNumber(), 1);
    });

    it("Should not add an FTSO twice", async () => {
      // Assemble
      // Act
      await setDefaultGovernanceParameters(ftsoManager);
      let tx = await ftsoManager.addFtso(mockFtso.address);
      // Assert
      expectEvent(tx, "FtsoAdded", { ftso: mockFtso.address, add: true });
      assert.equal(mockFtso.address, (await ftsoManager.getFtsos())[0]);

      await expectRevert(ftsoManager.addFtso(mockFtso.address), "Already added");
    });

    it("Should initialize reward epoch only after reward epoch start timestamp", async () => {
      mockPriceSubmitter = await MockContract.new();
      await mockPriceSubmitter.givenMethodReturnUint(
        web3.utils.sha3("addFtso(address)")!.slice(0, 10),
        0
      )

      ftsoManager = await FtsoManager.new(
        accounts[0],
        accounts[0],
        ADDRESS_UPDATER,
        mockPriceSubmitter.address,
        constants.ZERO_ADDRESS,
        startTs,
        PRICE_EPOCH_DURATION_S,
        REVEAL_EPOCH_DURATION_S,
        startTs.addn(PRICE_EPOCH_DURATION_S * 5 + REVEAL_EPOCH_DURATION_S),
        REWARD_EPOCH_DURATION_S,
        VOTE_POWER_BOUNDARY_FRACTION
      );

      await ftsoManager.updateContractAddresses(
        encodeContractNames([Contracts.ADDRESS_UPDATER, Contracts.FTSO_REWARD_MANAGER, Contracts.FTSO_REGISTRY, Contracts.VOTER_WHITELISTER, Contracts.SUPPLY, Contracts.CLEANUP_BLOCK_NUMBER_MANAGER]),
        [ADDRESS_UPDATER, mockRewardManager.address, ftsoRegistry.address, mockVoterWhitelister.address, mockSupply.address, cleanupBlockNumberManager.address], { from: ADDRESS_UPDATER });

      await ftsoRegistry.setFtsoManagerAddress(ftsoManager.address, { from: accounts[0] });

      const getCurrentRandom = ftsoInterface.contract.methods.getCurrentRandom().encodeABI();
      await mockFtso.givenMethodReturnUint(getCurrentRandom, 0);
      // stub finalizer
      const finalizePriceEpoch = ftsoInterface.contract.methods.finalizePriceEpoch(0, true).encodeABI();
      const finalizePriceEpochReturn = web3.eth.abi.encodeParameters(
        ['address[]', 'uint256[]', 'uint256'],
        [[], [], '0']);
      await mockFtso.givenMethodReturn(finalizePriceEpoch, finalizePriceEpochReturn);

      await setDefaultGovernanceParameters(ftsoManager);
      // add fakey ftso
      await ftsoManager.addFtso(mockFtso.address, { from: accounts[0] });
      await ftsoManager.activate();
      await ftsoManager.daemonize();

      // Get the invocation count for setting new vote power block on mocked FTSO
      const setVotePowerBlock = web3.utils.sha3("setVotePowerBlock(uint256)")!.slice(0, 10); // first 4 bytes is function selector
      // Act
      for (let i = 1; i < 10; i++) {
        // Time travel to trigger a first initialize reward epoch
        // Cheat and do every 50 seconds to reduce test time
        await increaseTimeTo(startTs, 60 * i);
        // Mine at least a block
        await time.advanceBlock();
<<<<<<< HEAD
        // Get the timestamp for the just mined block
        startTs = await time.latest();

        mockRewardManager = await MockContract.new();
        ftsoRewardManagerInterface = await FtsoRewardManager.new(
            accounts[0],
            3,
            0
        );

        ftsoRegistry = await FtsoRegistry.new(accounts[0]);
        
        mockPriceSubmitter = await MockContract.new();
        await mockPriceSubmitter.givenMethodReturnUint(
            web3.utils.sha3("addFtso(address)")!.slice(0,10),
            0
        )
        await mockPriceSubmitter.givenMethodReturnUint(
            web3.utils.sha3("removeFtso(address)")!.slice(0,10),
            0
        )
        mockVoterWhitelister = await MockContract.new();

        mockSupply = await createMockSupplyContract(accounts[0], 10000);

        ftsoManager = await FtsoManager.new(
            accounts[0],
            accounts[0],
            ADDRESS_UPDATER,
            mockPriceSubmitter.address,
            constants.ZERO_ADDRESS,
            startTs,
            PRICE_EPOCH_DURATION_S,
            REVEAL_EPOCH_DURATION_S,
            startTs.addn(REVEAL_EPOCH_DURATION_S),
            REWARD_EPOCH_DURATION_S,
            VOTE_POWER_BOUNDARY_FRACTION
        );

        cleanupBlockNumberManager = await CleanupBlockNumberManager.new(accounts[0]);

        await ftsoManager.updateContractAddresses(
            encodeContractNames([Contracts.ADDRESS_UPDATER, Contracts.FTSO_REWARD_MANAGER, Contracts.FTSO_REGISTRY, Contracts.VOTER_WHITELISTER, Contracts.SUPPLY, Contracts.CLEANUP_BLOCK_NUMBER_MANAGER]),
            [ADDRESS_UPDATER, mockRewardManager.address, ftsoRegistry.address, mockVoterWhitelister.address, mockSupply.address, cleanupBlockNumberManager.address], {from: ADDRESS_UPDATER});
        
        await ftsoRegistry.setFtsoManagerAddress(ftsoManager.address, {from: accounts[0]});

    });

    describe("basic", async () => {
        it("Should revert at deploy if setting invalid parameters", async () => {
            await expectRevert(FtsoManager.new(
                accounts[0],
                accounts[0],
                ADDRESS_UPDATER,
                accounts[7],
                constants.ZERO_ADDRESS,
                startTs,
                0,
                REVEAL_EPOCH_DURATION_S,
                startTs.addn(REVEAL_EPOCH_DURATION_S),
                REWARD_EPOCH_DURATION_S,
                VOTE_POWER_BOUNDARY_FRACTION
            ), "Price epoch 0");

            await expectRevert(FtsoManager.new(
                accounts[0],
                accounts[0],
                ADDRESS_UPDATER,
                accounts[7],
                constants.ZERO_ADDRESS,
                startTs,
                PRICE_EPOCH_DURATION_S,
                0,
                startTs.addn(REVEAL_EPOCH_DURATION_S),
                REWARD_EPOCH_DURATION_S,
                VOTE_POWER_BOUNDARY_FRACTION
            ), "Reveal price epoch 0");

            await expectRevert(FtsoManager.new(
                accounts[0],
                accounts[0],
                ADDRESS_UPDATER,
                accounts[7],
                constants.ZERO_ADDRESS,
                startTs,
                PRICE_EPOCH_DURATION_S,
                REVEAL_EPOCH_DURATION_S,
                startTs.addn(REVEAL_EPOCH_DURATION_S),
                0,
                VOTE_POWER_BOUNDARY_FRACTION
            ), "Reward epoch 0");

            await expectRevert(FtsoManager.new(
                accounts[0],
                accounts[0],
                ADDRESS_UPDATER,
                accounts[7],
                constants.ZERO_ADDRESS,
                startTs.addn(500),
                PRICE_EPOCH_DURATION_S,
                REVEAL_EPOCH_DURATION_S,
                startTs.addn(REVEAL_EPOCH_DURATION_S),
                REWARD_EPOCH_DURATION_S,
                VOTE_POWER_BOUNDARY_FRACTION
            ), "First epoch start ts in future");

            await expectRevert(FtsoManager.new(
                accounts[0],
                accounts[0],
                ADDRESS_UPDATER,
                accounts[7],
                constants.ZERO_ADDRESS,
                startTs,
                PRICE_EPOCH_DURATION_S,
                PRICE_EPOCH_DURATION_S,
                startTs.addn(REVEAL_EPOCH_DURATION_S),
                REWARD_EPOCH_DURATION_S,
                VOTE_POWER_BOUNDARY_FRACTION
            ), "Reveal price epoch too long");

            await expectRevert(FtsoManager.new(
                accounts[0],
                accounts[0],
                ADDRESS_UPDATER,
                accounts[7],
                constants.ZERO_ADDRESS,
                startTs,
                PRICE_EPOCH_DURATION_S,
                REVEAL_EPOCH_DURATION_S,
                startTs.subn(1),
                REWARD_EPOCH_DURATION_S,
                VOTE_POWER_BOUNDARY_FRACTION
            ), "Reward epoch start too soon");

            await expectRevert(FtsoManager.new(
                accounts[0],
                accounts[0],
                ADDRESS_UPDATER,
                accounts[7],
                constants.ZERO_ADDRESS,
                startTs,
                PRICE_EPOCH_DURATION_S,
                REVEAL_EPOCH_DURATION_S,
                startTs.addn(REVEAL_EPOCH_DURATION_S + 1),
                REWARD_EPOCH_DURATION_S,
                VOTE_POWER_BOUNDARY_FRACTION
            ), "Reward epoch start condition invalid");

            await expectRevert(FtsoManager.new(
                accounts[0],
                accounts[0],
                ADDRESS_UPDATER,
                accounts[7],
                constants.ZERO_ADDRESS,
                startTs,
                PRICE_EPOCH_DURATION_S,
                REVEAL_EPOCH_DURATION_S,
                startTs.addn(REVEAL_EPOCH_DURATION_S),
                REWARD_EPOCH_DURATION_S + 1,
                VOTE_POWER_BOUNDARY_FRACTION
            ), "Reward epoch duration condition invalid");

            await expectRevert(FtsoManager.new(
                accounts[0],
                accounts[0],
                ADDRESS_UPDATER,
                accounts[7],
                constants.ZERO_ADDRESS,
                startTs,
                PRICE_EPOCH_DURATION_S,
                REVEAL_EPOCH_DURATION_S,
                startTs.addn(REVEAL_EPOCH_DURATION_S),
                REWARD_EPOCH_DURATION_S,
                0
            ), "Vote power interval fraction 0");
        });

        it("Should return price submitter address", async () => {
            expect(await ftsoManager.priceSubmitter()).to.equals(mockPriceSubmitter.address);
        });

        it("Should return vote power interval fraction", async () => {
            expect((await ftsoManager.getVotePowerIntervalFraction()).toNumber()).to.equals(VOTE_POWER_BOUNDARY_FRACTION);
        });

        it("Should return true when calling daemonize and ftso manager is active", async () => {
            await ftsoManager.activate();
            expect(await ftsoManager.daemonize.call()).to.equals(true);
        });

        it("Should return false when calling daemonize and ftso manager not active", async () => {
            expect(await ftsoManager.daemonize.call()).to.equals(false);
        });
        
        it("Should revert calling daemonize if not from flare daemon", async () => {
            await ftsoManager.activate();
            await expectRevert(ftsoManager.daemonize({ from : accounts[1]}), "only flare daemon");
        });

        it("Should get current price epoch data", async () => {
            let epochId = Math.floor(((await time.latest()).toNumber() - startTs.toNumber()) / PRICE_EPOCH_DURATION_S);
            let data = await ftsoManager.getCurrentPriceEpochData();
            expect(data[0].toNumber()).to.equals(epochId);
            let startTime = startTs.toNumber() + epochId * PRICE_EPOCH_DURATION_S;
            expect(data[1].toNumber()).to.equals(startTime);
            expect(data[2].toNumber()).to.equals(startTime + PRICE_EPOCH_DURATION_S);
            expect(data[3].toNumber()).to.equals(startTime + PRICE_EPOCH_DURATION_S + REVEAL_EPOCH_DURATION_S);

            await time.increaseTo(startTs.addn(PRICE_EPOCH_DURATION_S));
            epochId++;

            data = await ftsoManager.getCurrentPriceEpochData();
            expect(data[0].toNumber()).to.equals(epochId);
            startTime = startTs.toNumber() + epochId * PRICE_EPOCH_DURATION_S;
            expect(data[1].toNumber()).to.equals(startTime);
            expect(data[2].toNumber()).to.equals(startTime + PRICE_EPOCH_DURATION_S);
            expect(data[3].toNumber()).to.equals(startTime + PRICE_EPOCH_DURATION_S + REVEAL_EPOCH_DURATION_S);
        });

        it("Should get current reward epoch", async () => {
            await expectRevert(ftsoManager.getCurrentRewardEpoch(), "Reward epoch not initialized yet");

            await ftsoManager.activate();
            await time.increaseTo(startTs.addn(REVEAL_EPOCH_DURATION_S));
            await ftsoManager.daemonize(); // initalize reward epoch
            expect((await ftsoManager.getCurrentRewardEpoch()).toNumber()).to.equals(0);
            
            await time.increaseTo(startTs.addn(REVEAL_EPOCH_DURATION_S + REWARD_EPOCH_DURATION_S));
            await ftsoManager.daemonize();

            expect((await ftsoManager.getCurrentRewardEpoch()).toNumber()).to.equals(1);
        });

        it("Should get reward epoch vote power block", async () => {
            await ftsoManager.activate();
            await time.increaseTo(startTs.addn(REVEAL_EPOCH_DURATION_S));
            await ftsoManager.daemonize();

            let block = await web3.eth.getBlockNumber();

            expect((await ftsoManager.getRewardEpochVotePowerBlock(0)).toNumber()).to.equals(block-1);
        });

        it("Should not set governance paramters if not from governance", async () => {
            await expectRevert(ftsoManager.setGovernanceParameters(5, 5, 50, 500, 500, 5000, 10*DAY,[], { from: accounts[2] }), "only governance");
        });

        it("Should not set governance paramters if not from governance", async () => {
            await expectRevert(ftsoManager.setGovernanceParameters(5, 5, 50, 500, 500, 5000, 10*DAY,[], { from: accounts[2] }), "only governance");
        });

        it("Should revert setting invalid governance parameters", async () => {
            await expectRevert(ftsoManager.setGovernanceParameters(0, 5, 50, 500, 500, 5000, 10*DAY, []), "Gov. params invalid");
            await expectRevert(ftsoManager.setGovernanceParameters(5, 0, 50, 500, 500, 5000, 10*DAY, []), "Gov. params invalid");
            await expectRevert(ftsoManager.setGovernanceParameters(5, 5, 500, 50, 500, 5000, 10*DAY, []), "Gov. params invalid");
            await expectRevert(ftsoManager.setGovernanceParameters(5, 5, 50, 500, 50000, 5000, 10*DAY, []), "Gov. params invalid");
            await expectRevert(ftsoManager.setGovernanceParameters(5, 5, 50, 500, 500, 50000, 10*DAY, []), "Gov. params invalid");
            await expectRevert(ftsoManager.setGovernanceParameters(5, 5, 50, 500, 500, 5000, 0, []), "Gov. params invalid");
            await expectRevert(ftsoManager.setGovernanceParameters(5, 5, 50, 500, 500, 5000, 10*DAY, [accounts[0], accounts[1], accounts[2], accounts[3], accounts[4], accounts[5]]), "Gov. params invalid");
        });

        it("Should set votePowerIntervalFraction", async () => {
            expect((await ftsoManager.getVotePowerIntervalFraction()).toNumber()).to.equals(VOTE_POWER_BOUNDARY_FRACTION);
            await ftsoManager.setVotePowerIntervalFraction(VOTE_POWER_BOUNDARY_FRACTION + 3);
            expect((await ftsoManager.getVotePowerIntervalFraction()).toNumber()).to.equals(VOTE_POWER_BOUNDARY_FRACTION + 3);
        });

        it("Should revert setting votePowerIntervalFraction to 0", async () => {
            await ftsoManager.setVotePowerIntervalFraction(VOTE_POWER_BOUNDARY_FRACTION + 3);
            await expectRevert(ftsoManager.setVotePowerIntervalFraction(0), "Vote power interval fraction 0");
        });

        it("Should not set votePowerIntervalFraction if not from governance", async () => {
            await expectRevert(ftsoManager.setVotePowerIntervalFraction(1, { from: accounts[2] }), "only governance");
        });

        it("Should set rewardEpochDurationSeconds", async () => {
            expect((await ftsoManager.getRewardEpochConfiguration())[1].toNumber()).to.equals(REWARD_EPOCH_DURATION_S);
            await ftsoManager.setRewardEpochDurationSeconds(REWARD_EPOCH_DURATION_S + PRICE_EPOCH_DURATION_S);
            expect((await ftsoManager.getRewardEpochConfiguration())[1].toNumber()).to.equals(REWARD_EPOCH_DURATION_S + PRICE_EPOCH_DURATION_S);
        });

        it("Should revert setting rewardEpochDurationSeconds to 0", async () => {
            await ftsoManager.setRewardEpochDurationSeconds(REWARD_EPOCH_DURATION_S + PRICE_EPOCH_DURATION_S);
            await expectRevert(ftsoManager.setRewardEpochDurationSeconds(0), "Reward epoch 0");
        });

        it("Should revert setting rewardEpochDurationSeconds if not multiple of price epoch duration", async () => {
            await ftsoManager.setRewardEpochDurationSeconds(10 * PRICE_EPOCH_DURATION_S);
            await expectRevert(ftsoManager.setRewardEpochDurationSeconds(10 * PRICE_EPOCH_DURATION_S + 1), "Reward epoch duration condition invalid");
        });

        it("Should not set rewardEpochDurationSeconds if not from governance", async () => {
            await expectRevert(ftsoManager.setRewardEpochDurationSeconds(1, { from: accounts[2] }), "only governance");
        });

        it("Should activate", async () => {
            await ftsoManager.activate();
        });

        it("Should not activate if not from governance", async () => {
            await expectRevert(ftsoManager.activate({ from: accounts[2] }), "only governance");
        });

        it("Should init price epoch start and not finalize anything", async () => {
            // Assemble
            await ftsoManager.activate();
            // Act
            await time.increaseTo(startTs.addn(REVEAL_EPOCH_DURATION_S));
            let tx = await ftsoManager.daemonize();
            // Assert
            let data = await ftsoManager.getPriceEpochConfiguration() as any;
            assert(startTs.eq(data._firstPriceEpochStartTs));
            expectEvent.notEmitted(tx, "PriceEpochFinalized");
            expectEvent.notEmitted(tx, "RewardEpochFinalized");
        });
    });

    describe("FTSO initialization", async () => {
        it("Should successfully add an FTSO", async () => {
            // Assemble
            // Act
            await setDefaultGovernanceParameters(ftsoManager);
            let tx = await ftsoManager.addFtso(mockFtso.address);
            // Assert
            expectEvent(tx, "FtsoAdded", {ftso: mockFtso.address, add: true});
            assert.equal(mockFtso.address, (await ftsoManager.getFtsos())[0]);

            const activate = web3.utils.sha3("activateFtso(uint256,uint256,uint256)")!.slice(0,10); // first 4 bytes is function selector
            const invocationCount = await mockFtso.invocationCountForMethod.call(activate);
            assert.equal(invocationCount.toNumber(), 1);

            const configureEpochs = web3.utils.sha3("configureEpochs(uint256,uint256,uint256,uint256,uint256,uint256,address[])")!.slice(0,10); // first 4 bytes is function selector
            const invocationCount2 = await mockFtso.invocationCountForMethod.call(configureEpochs);
            assert.equal(invocationCount2.toNumber(), 1);

            const addFtsoVoterWhitelister = web3.utils.sha3("addFtso(uint256)")!.slice(0, 10); // first 4 bytes is function selector
            const voterWhitelisterInvocationCount = await mockVoterWhitelister.invocationCountForMethod.call(addFtsoVoterWhitelister);
            // should add new ftso to VoterWhitelister
            assert.equal(voterWhitelisterInvocationCount.toNumber(), 1);
        });

        it("Should not add an FTSO twice", async () => {
            // Assemble
            // Act
            await setDefaultGovernanceParameters(ftsoManager);
            let tx = await ftsoManager.addFtso(mockFtso.address);
            // Assert
            expectEvent(tx, "FtsoAdded", {ftso: mockFtso.address, add: true});
            assert.equal(mockFtso.address, (await ftsoManager.getFtsos())[0]);

            await expectRevert(ftsoManager.addFtso(mockFtso.address), "Already added");
        });

        it("Should initialize reward epoch only after reward epoch start timestamp", async () => {
            mockPriceSubmitter = await MockContract.new();
            await mockPriceSubmitter.givenMethodReturnUint(
                web3.utils.sha3("addFtso(address)")!.slice(0,10),
                0
            )

            ftsoManager = await FtsoManager.new(
                accounts[0],
                accounts[0],
                ADDRESS_UPDATER,
                mockPriceSubmitter.address,
                constants.ZERO_ADDRESS,
                startTs,
                PRICE_EPOCH_DURATION_S,
                REVEAL_EPOCH_DURATION_S,
                startTs.addn(PRICE_EPOCH_DURATION_S * 5 + REVEAL_EPOCH_DURATION_S),
                REWARD_EPOCH_DURATION_S,
                VOTE_POWER_BOUNDARY_FRACTION
            );

            await ftsoManager.updateContractAddresses(
                encodeContractNames([Contracts.ADDRESS_UPDATER, Contracts.FTSO_REWARD_MANAGER, Contracts.FTSO_REGISTRY, Contracts.VOTER_WHITELISTER, Contracts.SUPPLY, Contracts.CLEANUP_BLOCK_NUMBER_MANAGER]),
                [ADDRESS_UPDATER, mockRewardManager.address, ftsoRegistry.address, mockVoterWhitelister.address, mockSupply.address, cleanupBlockNumberManager.address], {from: ADDRESS_UPDATER});
            
            await ftsoRegistry.setFtsoManagerAddress(ftsoManager.address, {from: accounts[0]});

            const getCurrentRandom = ftsoInterface.contract.methods.getCurrentRandom().encodeABI();
            await mockFtso.givenMethodReturnUint(getCurrentRandom, 0);
            // stub finalizer
            const finalizePriceEpoch = ftsoInterface.contract.methods.finalizePriceEpoch(0, true).encodeABI();
            const finalizePriceEpochReturn = web3.eth.abi.encodeParameters(
            ['address[]', 'uint256[]', 'uint256'], 
            [[], [], '0']);
            await mockFtso.givenMethodReturn(finalizePriceEpoch, finalizePriceEpochReturn);

            await setDefaultGovernanceParameters(ftsoManager);
            // add fakey ftso
            await ftsoManager.addFtso(mockFtso.address, {from: accounts[0]});
            await ftsoManager.activate();
            await ftsoManager.daemonize();
            
            // Get the invocation count for setting new vote power block on mocked FTSO
            const setVotePowerBlock = web3.utils.sha3("setVotePowerBlock(uint256)")!.slice(0,10); // first 4 bytes is function selector
            // Act
            for (let i = 1; i < 10; i++) {
                // Time travel to trigger a first initialize reward epoch
                // Cheat and do every 50 seconds to reduce test time
                await time.increaseTo(startTs.addn(60 * i));
                // Mine at least a block
                await time.advanceBlock();
                await ftsoManager.daemonize();
                const invocationCount = await mockFtso.invocationCountForMethod.call(setVotePowerBlock);
                assert.equal(invocationCount.toNumber(), 0);
            }

            // Assert
            await time.increaseTo(startTs.addn(PRICE_EPOCH_DURATION_S * 5 + REVEAL_EPOCH_DURATION_S));
            await time.advanceBlock();
            await ftsoManager.daemonize();
            const invocationCount = await mockFtso.invocationCountForMethod.call(setVotePowerBlock);
            // Should be 1 invocation during initializing first reward epoch - for 1 FTSO
            assert.equal(invocationCount.toNumber(), 1);
        });

        it("Should successfully add an FTSO even if ftso manager is active", async () => {
            // Assemble
            await ftsoManager.activate();
            await time.increaseTo(startTs.addn(REVEAL_EPOCH_DURATION_S));
            await ftsoManager.daemonize();
            await setDefaultGovernanceParameters(ftsoManager);
            
            // Act
            let tx = await ftsoManager.addFtso(mockFtso.address);
            
            // Assert
            expectEvent(tx, "FtsoAdded", {ftso: mockFtso.address, add: true});
            assert.equal(mockFtso.address, (await ftsoManager.getFtsos())[0]);
            
            const activate = web3.utils.sha3("activateFtso(uint256,uint256,uint256)")!.slice(0,10); // first 4 bytes is function selector
            const invocationCount = await mockFtso.invocationCountForMethod.call(activate);
            assert.equal(invocationCount.toNumber(), 1);

            const configureEpochs = web3.utils.sha3("configureEpochs(uint256,uint256,uint256,uint256,uint256,uint256,address[])")!.slice(0,10); // first 4 bytes is function selector
            const invocationCount2 = await mockFtso.invocationCountForMethod.call(configureEpochs);
            assert.equal(invocationCount2.toNumber(), 1);
            
            const setVotePowerBlock = web3.utils.sha3("setVotePowerBlock(uint256)")!.slice(0,10); // first 4 bytes is function selector
            const invocationCount3 = await mockFtso.invocationCountForMethod.call(setVotePowerBlock);
            assert.equal(invocationCount3.toNumber(), 1);
        });

        it("Should not add an FTSO if not from governance", async () => {
            // Assemble
            await setDefaultGovernanceParameters(ftsoManager);
            // Act
            let addPromise = ftsoManager.addFtso(mockFtso.address, { from: accounts[1] });
            // Assert
            await expectRevert(addPromise, ERR_GOVERNANCE_ONLY);
        });

        it("Should successfully remove an FTSO", async () => {
            // Assemble
            await setDefaultGovernanceParameters(ftsoManager);
            let tx = await ftsoManager.addFtso(mockFtso.address);
            expectEvent(tx, "FtsoAdded", {ftso: mockFtso.address, add: true});
            assert.equal(mockFtso.address, (await ftsoManager.getFtsos())[0]);
            
            // Act
            let tx2 = await ftsoManager.removeFtso(mockFtso.address);

            // Assert
            expectEvent(tx2, "FtsoAdded", {ftso: mockFtso.address, add: false});
            assert.equal((await ftsoManager.getFtsos()).length, 0);
            const deactivate = web3.utils.sha3("deactivateFtso()")!.slice(0,10); // first 4 bytes is function selector
            const invocationCount = await mockFtso.invocationCountForMethod.call(deactivate);
            assert.equal(invocationCount.toNumber(), 1);
        });

        it("Should revert at removing an FTSO if not managed", async () => {
            // Assemble
            await setDefaultGovernanceParameters(ftsoManager);
            
            // Act
            let removePromise = ftsoManager.removeFtso(mockFtso.address);

            // Assert
            await expectRevert(removePromise, ERR_NOT_FOUND);
        });

        it("Should not remove an FTSO if not from governance", async () => {
            // Assemble
            await setDefaultGovernanceParameters(ftsoManager);
            let tx = await ftsoManager.addFtso(mockFtso.address);
            expectEvent(tx, "FtsoAdded", {ftso: mockFtso.address, add: true});
            assert.equal(mockFtso.address, (await ftsoManager.getFtsos())[0]);
            
            // Act
            let removePromise = ftsoManager.removeFtso(mockFtso.address, { from: accounts[1] });

            // Assert
            await expectRevert(removePromise, ERR_GOVERNANCE_ONLY);
        });

        it("Should successfully replace an FTSO and not update initial price", async () => {
            // Assemble
            await setDefaultGovernanceParameters(ftsoManager);
            await ftsoManager.addFtso(mockFtso.address);
            let mockFtso2 = await MockFtso.new();

            const symbol = ftsoInterface.contract.methods.symbol().encodeABI();
            const symbolReturn = web3.eth.abi.encodeParameter('string', 'ATOK');
            await mockFtso.givenMethodReturn(symbol, symbolReturn);
            await mockFtso2.givenMethodReturn(symbol, symbolReturn);
            
            const currentPrice = ftsoInterface.contract.methods.getCurrentPrice().encodeABI();
            const currentPriceReturn = web3.eth.abi.encodeParameters(['uint256','uint256'], [500, 1]);
            await mockFtso.givenMethodReturn(currentPrice, currentPriceReturn);

            let addFtsoVoterWhitelister = web3.utils.sha3("addFtso(uint256)")!.slice(0, 10); // first 4 bytes is function selector
            let voterWhitelisterInvocationCount = await mockVoterWhitelister.invocationCountForMethod.call(addFtsoVoterWhitelister);
            // should add new ftso to VoterWhitelister
            assert.equal(voterWhitelisterInvocationCount.toNumber(), 1);

            // Act
            let tx = await ftsoManager.replaceFtso(mockFtso2.address, false, false);

            // Assert
            expectEvent(tx, "FtsoAdded", {ftso: mockFtso.address, add: false});
            expectEvent(tx, "FtsoAdded", {ftso: mockFtso2.address, add: true});
            assert.equal((await ftsoManager.getFtsos()).length, 1);

            const updateInitialPrice = web3.utils.sha3("updateInitialPrice(uint256,uint256)")!.slice(0,10); // first 4 bytes is function selector
            const invocationCount = await mockFtso.invocationCountForMethod.call(updateInitialPrice);
            assert.equal(invocationCount.toNumber(), 0);

            addFtsoVoterWhitelister = web3.utils.sha3("addFtso(uint256)")!.slice(0, 10); // first 4 bytes is function selector
            voterWhitelisterInvocationCount = await mockVoterWhitelister.invocationCountForMethod.call(addFtsoVoterWhitelister);
            // should not add new ftso to VoterWhitelister
            assert.equal(voterWhitelisterInvocationCount.toNumber(), 1);
        });

        it("Should successfully replace an FTSO and update initial price", async () => {
            // Assemble
            await setDefaultGovernanceParameters(ftsoManager);
            await ftsoManager.addFtso(mockFtso.address);
            let mockFtso2 = await MockFtso.new();

            await mockFtsoSymbol("ATOK", mockFtso, ftsoInterface);
            await mockFtsoSymbol("ATOK", mockFtso2, ftsoInterface);

            const currentPrice = ftsoInterface.contract.methods.getCurrentPrice().encodeABI();
            const currentPriceReturn = web3.eth.abi.encodeParameters(['uint256','uint256'], [500, 1]);
            await mockFtso.givenMethodReturn(currentPrice, currentPriceReturn);

            // Act
            let tx = await ftsoManager.replaceFtso(mockFtso2.address, true, false);

            // Assert
            expectEvent(tx, "FtsoAdded", {ftso: mockFtso.address, add: false});
            expectEvent(tx, "FtsoAdded", {ftso: mockFtso2.address, add: true});
            assert.equal((await ftsoManager.getFtsos()).length, 1);

            const updateInitialPrice = ftsoInterface.contract.methods.updateInitialPrice(500, 1).encodeABI();
            const invocationCount = await mockFtso2.invocationCountForCalldata.call(updateInitialPrice);
            assert.equal(invocationCount.toNumber(), 1);
        });

        it("Should successfully replace an FTSO and update asset", async () => {
            // Assemble
            await setDefaultGovernanceParameters(ftsoManager);
            await ftsoManager.addFtso(mockFtso.address);
            let mockFtso2 = await MockFtso.new();

            const symbol = ftsoInterface.contract.methods.symbol().encodeABI();
            const symbolReturn = web3.eth.abi.encodeParameter('string', 'ATOK');
            await mockFtso.givenMethodReturn(symbol, symbolReturn);
            await mockFtso2.givenMethodReturn(symbol, symbolReturn);

            const asset = ftsoInterface.contract.methods.getAsset().encodeABI();
            const assetReturn = web3.eth.abi.encodeParameter('address', accounts[5]);
            await mockFtso.givenMethodReturn(asset, assetReturn);

            // Act
            let tx = await ftsoManager.replaceFtso(mockFtso2.address, false, true);

            // Assert
            expectEvent(tx, "FtsoAdded", {ftso: mockFtso.address, add: false});
            expectEvent(tx, "FtsoAdded", {ftso: mockFtso2.address, add: true});
            assert.equal((await ftsoManager.getFtsos()).length, 1);

            const setAsset = ftsoInterface.contract.methods.setAsset(accounts[5]).encodeABI();
            const invocationCount = await mockFtso2.invocationCountForCalldata.call(setAsset);
            assert.equal(invocationCount.toNumber(), 1);
        });

        it("Should successfully replace an FTSO and update asset ftsos", async () => {
            // Assemble
            await setDefaultGovernanceParameters(ftsoManager);
            await ftsoManager.addFtso(mockFtso.address);
            let mockFtso2 = await MockFtso.new();

            const symbol = ftsoInterface.contract.methods.symbol().encodeABI();
            const symbolReturn = web3.eth.abi.encodeParameter('string', 'ATOK');
            await mockFtso.givenMethodReturn(symbol, symbolReturn);
            await mockFtso2.givenMethodReturn(symbol, symbolReturn);

            const assetFtsos = ftsoInterface.contract.methods.getAssetFtsos().encodeABI();
            const assetFtsosReturn = web3.eth.abi.encodeParameter('address[]', [accounts[5], accounts[6]]);
            await mockFtso.givenMethodReturn(assetFtsos, assetFtsosReturn);

            // Act
            let tx = await ftsoManager.replaceFtso(mockFtso2.address, false, true);

            // Assert
            expectEvent(tx, "FtsoAdded", {ftso: mockFtso.address, add: false});
            expectEvent(tx, "FtsoAdded", {ftso: mockFtso2.address, add: true});
            assert.equal((await ftsoManager.getFtsos()).length, 1);

            const setAssetFtsos = ftsoInterface.contract.methods.setAssetFtsos([accounts[5], accounts[6]]).encodeABI();
            const invocationCount = await mockFtso2.invocationCountForCalldata.call(setAssetFtsos);
            assert.equal(invocationCount.toNumber(), 1);
        });

        it("Should successfully replace an FTSO and change asset ftso", async () => {
            // Assemble
            await setDefaultGovernanceParameters(ftsoManager);
            let multiFtso = await Ftso.new('NAT', 5, mockPriceSubmitter.address, constants.ZERO_ADDRESS, ftsoManager.address,
            startTs, PRICE_EPOCH_DURATION_S, REVEAL_EPOCH_DURATION_S, 0, 1e10, defaultPriceEpochCyclicBufferSize);
            await ftsoManager.addFtso(multiFtso.address);
            await ftsoManager.addFtso(mockFtso.address);
            await ftsoManager.setFtsoAssetFtsos(multiFtso.address, [mockFtso.address]);
            let mockFtso2 = await MockFtso.new();

            await mockFtsoSymbol("ATOK", mockFtso, ftsoInterface);
            await mockFtsoSymbol("ATOK", mockFtso2, ftsoInterface);

            // Act
            let tx = await ftsoManager.replaceFtso(mockFtso2.address, false, false); 

            // // Assert
            expectEvent(tx, "FtsoAdded", {ftso: mockFtso.address, add: false});
            expectEvent(tx, "FtsoAdded", {ftso: mockFtso2.address, add: true});
            assert.equal((await ftsoManager.getFtsos()).length, 2);

            assert.equal((await multiFtso.getAssetFtsos())[0], mockFtso2.address);
        });

        it("Should revert at replacing an FTSO if symbol does not exist", async () => {
            // Assemble
            await setDefaultGovernanceParameters(ftsoManager);
            await ftsoManager.addFtso(mockFtso.address);
            let mockFtso2 = await MockFtso.new();

            const symbol = ftsoInterface.contract.methods.symbol().encodeABI();
            const symbolReturn = web3.eth.abi.encodeParameter('string', 'ATOK');
            const symbolReturn2 = web3.eth.abi.encodeParameter('string', 'ATOK2');
            await mockFtso.givenMethodReturn(symbol, symbolReturn);
            await mockFtso2.givenMethodReturn(symbol, symbolReturn2);

            // Act
            let replacePromise = ftsoManager.replaceFtso(mockFtso2.address, false, false);

            // Assert
            await expectRevert(replacePromise, ERR_NOT_FOUND);
        });

        it("Should revert at replacing an FTSO if not managed", async () => {
            // Assemble
            await setDefaultGovernanceParameters(ftsoManager);
            let mockFtso2 = await MockFtso.new();

            await mockFtsoSymbol("ATOK", mockFtso, ftsoInterface);
            await mockFtsoSymbol("ATOK", mockFtso2, ftsoInterface);

            // Act
            let replacePromise = ftsoManager.replaceFtso(mockFtso2.address, false, false);

            // Assert
            await expectRevert(replacePromise, ERR_NOT_FOUND);
        });

        it("Should not remove an FTSO if not from governance", async () => {
            // Assemble
            await setDefaultGovernanceParameters(ftsoManager);
            await ftsoManager.addFtso(mockFtso.address);
            let mockFtso2 = await MockFtso.new();

            const symbol = ftsoInterface.contract.methods.symbol().encodeABI();
            const symbolReturn = web3.eth.abi.encodeParameter('string', 'ATOK');
            await mockFtso.givenMethodReturn(symbol, symbolReturn);
            await mockFtso2.givenMethodReturn(symbol, symbolReturn);
            
            // Act
            let removePromise = ftsoManager.removeFtso(mockFtso.address, { from: accounts[1] });

            // Assert
            await expectRevert(removePromise, ERR_GOVERNANCE_ONLY);
        });

        it("Should not add FTSO if initial governance parameters not set", async () => {
            let [ftso1, _] = await settingWithTwoFTSOs(accounts, ftsoManager);
            // init reward epoch
            
            let addPromise = ftsoManager.addFtso(ftso1.address, { from: accounts[0] });
            await expectRevert(addPromise, ERR_GOV_PARAMS_NOT_INIT_FOR_FTSOS);
        });

        it("Should set Asset to FTSO", async () => {
            let [ftso1, ftso2] = await settingWithTwoFTSOs(accounts, ftsoManager);
            
            const MockVPToken = artifacts.require("MockVPToken") as MockVPTokenContract;
            let asset1Token = await MockVPToken.new(accounts.slice(0, 10), [1, 2, 3, 4, 5, 6, 7, 8, 9, 10]) as MockVPTokenInstance;
            let asset2Token = await MockVPToken.new(accounts.slice(0, 10), [0, 1, 2, 0, 1, 2, 0, 1, 2, 0]) as MockVPTokenInstance;
            
            // set asset to ftso
            await ftsoManager.setFtsoAsset(ftso1.address, asset1Token.address);
            await ftsoManager.setFtsoAsset(ftso2.address, asset2Token.address);
            
            // ftso and asset for ftso should match
            assert.equal(await ftso1.assetFtsos(0), ftso1.address);
            assert.equal(await ftso2.assetFtsos(0), ftso2.address);
            assert.equal(await ftso1.assets(0), asset1Token.address);
            assert.equal(await ftso2.assets(0), asset2Token.address);

            // length of assetFtsos lists should match
            await expectRevert.unspecified(ftso1.assetFtsos(1));
            await expectRevert.unspecified(ftso2.assetFtsos(1));
            await expectRevert.unspecified(ftso1.assets(1));
            await expectRevert.unspecified(ftso2.assets(1));
        });

        it("Should not set Asset to FTSO if not from governance", async () => {
            let [ftso1, ] = await settingWithTwoFTSOs(accounts, ftsoManager);
            
            const MockVPToken = artifacts.require("MockVPToken") as MockVPTokenContract;
            let asset1Token = await MockVPToken.new(accounts.slice(0, 10), [1, 2, 3, 4, 5, 6, 7, 8, 9, 10]) as MockVPTokenInstance;
            
            // set asset to ftso
            let setPromise = ftsoManager.setFtsoAsset(ftso1.address, asset1Token.address, {from: accounts[1]});

            await expectRevert(setPromise, ERR_GOVERNANCE_ONLY);
        });

        it("Should set Asset FTSOs to FTSO", async () => {
            // Setup 4 ftsos, ftso1 is multi asset, with reference to next 3 ftsos
            let [ftso1, ftso2, ftso3, ftso4] = await settingWithFourFTSOs(accounts, ftsoManager, true);
            await setDefaultGovernanceParameters(ftsoManager);

            await ftsoManager.addFtso(ftso2.address);
            await ftsoManager.addFtso(ftso3.address);
            await ftsoManager.addFtso(ftso4.address);

            // set asset ftsos to ftso
            await ftsoManager.setFtsoAssetFtsos(ftso1.address, [ftso2,ftso3,ftso4].map(ftso => ftso.address));
            
            // multiasset ftsos for ftso 1 should match
            assert.equal(await ftso1.assetFtsos(0), ftso2.address);
            assert.equal(await ftso1.assetFtsos(1), ftso3.address);
            assert.equal(await ftso1.assetFtsos(2), ftso4.address);

            // length of assetFtsos lists should match
            await expectRevert.unspecified(ftso1.assetFtsos(3))
            await expectRevert.unspecified(ftso2.assetFtsos(1))
            await expectRevert.unspecified(ftso3.assetFtsos(1))
            await expectRevert.unspecified(ftso4.assetFtsos(1))
        });

        it("Should update Asset FTSOs on FTSO", async () => {
            // Setup 4 ftsos, ftso1 is multi asset, with reference to next 3 ftsos
            let [ftso1, ftso2, ftso3, ftso4] = await settingWithFourFTSOs(accounts, ftsoManager, true);
            await setDefaultGovernanceParameters(ftsoManager);

            await ftsoManager.addFtso(ftso1.address);
            await ftsoManager.addFtso(ftso2.address);
            await ftsoManager.addFtso(ftso3.address);
            await ftsoManager.addFtso(ftso4.address);

            // set asset ftsos to ftso
            await ftsoManager.setFtsoAssetFtsos(ftso1.address, [ftso2,ftso3,ftso4].map(ftso => ftso.address));
            
            // multiasset ftsos for ftso 1 should match
            assert.equal(await ftso1.assetFtsos(0), ftso2.address);
            assert.equal(await ftso1.assetFtsos(1), ftso3.address);
            assert.equal(await ftso1.assetFtsos(2), ftso4.address);

            // length of assetFtsos lists should match
            await expectRevert.unspecified(ftso1.assetFtsos(3))
            await expectRevert.unspecified(ftso2.assetFtsos(1))
            await expectRevert.unspecified(ftso3.assetFtsos(1))
            await expectRevert.unspecified(ftso4.assetFtsos(1))
        });

        it("Should not set Asset FTSOs to FTSO if not from governance", async () => {
            // Setup 4 ftsos, ftso1 is multi asset, with reference to next 3 ftsos
            let [ftso1, ftso2, ftso3, ftso4] = await settingWithFourFTSOs(accounts, ftsoManager, true);
            await setDefaultGovernanceParameters(ftsoManager);

            await ftsoManager.addFtso(ftso2.address);
            await ftsoManager.addFtso(ftso3.address);
            await ftsoManager.addFtso(ftso4.address);

            // set asset ftsos to ftso
            let setPromise = ftsoManager.setFtsoAssetFtsos(ftso1.address, [ftso2,ftso3,ftso4].map(ftso => ftso.address), {from: accounts[1]});

            await expectRevert(setPromise, ERR_GOVERNANCE_ONLY);
        });

        it("Should not set empty list of Asset FTSOs to FTSO", async () => {
            // Setup 4 ftsos, ftso1 is multi asset, with reference to next 3 ftsos
            let [ftso1, ftso2, ftso3, ftso4] = await settingWithFourFTSOs(accounts, ftsoManager, true);
            await setDefaultGovernanceParameters(ftsoManager);

            await ftsoManager.addFtso(ftso2.address);
            await ftsoManager.addFtso(ftso3.address);
            await ftsoManager.addFtso(ftso4.address);

            // set asset ftsos to ftso
            let setPromise = ftsoManager.setFtsoAssetFtsos(ftso1.address, []);

            await expectRevert(setPromise, "Asset ftsos list empty");
        });

        it("Should not set FTSO (itself) in Asset FTSOs to FTSO", async () => {
            // Setup 4 ftsos, ftso1 is multi asset, with reference to next 3 ftsos
            let [ftso1, ftso2, ftso3, ftso4] = await settingWithFourFTSOs(accounts, ftsoManager, true);
            await setDefaultGovernanceParameters(ftsoManager);

            await ftsoManager.addFtso(ftso2.address);
            await ftsoManager.addFtso(ftso3.address);
            await ftsoManager.addFtso(ftso4.address);

            // set asset ftsos to ftso
            let setPromise = ftsoManager.setFtsoAssetFtsos(ftso1.address, [ftso2, ftso3, ftso1, ftso4].map(ftso => ftso.address));

            await expectRevert(setPromise, "ftso equals asset ftso");
        });

        it("Should add multi Asset FTSO if all ftsos are added", async () => {
            // Setup 4 ftsos, ftso1 is multi asset, with reference to next 3 ftsos
            let [ftso1, ftso2, ftso3, ftso4] = await settingWithFourFTSOs(accounts, ftsoManager, true);
            await setDefaultGovernanceParameters(ftsoManager);

            await ftsoManager.addFtso(ftso2.address);
            await ftsoManager.addFtso(ftso3.address);
            await ftsoManager.addFtso(ftso4.address);

            // set asset ftsos to ftso
            await ftsoManager.setFtsoAssetFtsos(ftso1.address, [ftso2,ftso3,ftso4].map(ftso => ftso.address));
            await ftsoManager.addFtso(ftso1.address);
            
            // multiasset ftsos for ftso 1 should match
            assert.equal(await ftso1.assetFtsos(0), ftso2.address);
            assert.equal(await ftso1.assetFtsos(1), ftso3.address);
            assert.equal(await ftso1.assetFtsos(2), ftso4.address);

            // length of assetFtsos lists should match
            await expectRevert.unspecified(ftso1.assetFtsos(3))
            await expectRevert.unspecified(ftso2.assetFtsos(1))
            await expectRevert.unspecified(ftso3.assetFtsos(1))
            await expectRevert.unspecified(ftso4.assetFtsos(1))
        });

        it("Should not add multi Asset FTSO if not all ftsos are added", async () => {
            // Setup 4 ftsos, ftso1 is multi asset, with reference to next 3 ftsos
            let [ftso1, ftso2, ftso3, ftso4] = await settingWithFourFTSOs(accounts, ftsoManager, true);
            await setDefaultGovernanceParameters(ftsoManager);

            await ftsoManager.addFtso(ftso2.address);
            await ftsoManager.addFtso(ftso3.address);
            await ftsoManager.addFtso(ftso4.address);

            // set asset ftsos to ftso
            await ftsoManager.setFtsoAssetFtsos(ftso1.address, [ftso2,ftso3,ftso4].map(ftso => ftso.address));
            await ftsoManager.removeFtso(ftso4.address);
            await expectRevert(ftsoManager.addFtso(ftso1.address), ERR_XASSET_FTSO_NOT_MANAGED);
        });

        it("Should not remove FTSO if used in multi Asset ftso", async () => {
            // Setup 4 ftsos, ftso1 is multi asset, with reference to next 3 ftsos
            let [ftso1, ftso2, ftso3, ftso4] = await settingWithFourFTSOs(accounts, ftsoManager, true);
            await setDefaultGovernanceParameters(ftsoManager);

            await ftsoManager.addFtso(ftso2.address);
            await ftsoManager.addFtso(ftso3.address);
            await ftsoManager.addFtso(ftso4.address);
            
            // set asset ftsos to ftso
            await ftsoManager.setFtsoAssetFtsos(ftso1.address, [ftso2,ftso3,ftso4].map(ftso => ftso.address));
            await ftsoManager.addFtso(ftso1.address);
            await expectRevert(ftsoManager.removeFtso(ftso2.address), ERR_XASSET_FTSO_NOT_MANAGED);
        });

        it("Should governance set FTSO parameters to FTSO manager and then the FTSO manager set the FTSOs on init", async () => {
            // Setup 4 ftsos, ftso1 is multi asset, with reference to next 3 ftsos
            let [ftso1, ftso2, ftso3, ftso4] = await settingWithFourFTSOs(accounts, ftsoManager, true);
            // init reward epoch
            let paramList = [1, 1 + 2, 1000, 10001, 50, 1500, 10*DAY];
            let paramListBN = paramList.map(x => toBN(x));
            let paramListBNWithoutRewardExpiry = paramListBN.slice(0, -1)

            let trustedAddresses = [accounts[8], accounts[9]]

            // setup governance parameters
            await (ftsoManager.setGovernanceParameters as any)(...paramListBN, trustedAddresses);

            // add ftsos, parameters should be set by FTSOManager
            await ftsoManager.addFtso(ftso1.address, { from: accounts[0] });
            await ftsoManager.addFtso(ftso2.address, { from: accounts[0] });
            await ftsoManager.addFtso(ftso3.address, { from: accounts[0] });
            await ftsoManager.addFtso(ftso4.address, { from: accounts[0] });
            await ftsoManager.setFtsoAssetFtsos(ftso1.address, [ftso2,ftso3,ftso4].map(ftso => ftso.address));

            await ftsoManager.activate();
            // await ftsoManager.daemonize();

            let ftso1Params = numberedKeyedObjectToList(await ftso1.epochsConfiguration());
            let ftso2Params = numberedKeyedObjectToList(await ftso2.epochsConfiguration());
            let ftso3Params = numberedKeyedObjectToList(await ftso2.epochsConfiguration());
            let ftso4Params = numberedKeyedObjectToList(await ftso2.epochsConfiguration());

            let trustedAddresses1 = ftso1Params.pop();
            let trustedAddresses2 = ftso2Params.pop();
            let trustedAddresses3 = ftso3Params.pop();
            let trustedAddresses4 = ftso4Params.pop();

            // numeric epoch configuration should match the set one
            assert(doBNListsMatch(paramListBNWithoutRewardExpiry, ftso1Params as BN[]), "Wrong FTSO 1 governance parameters");
            assert(doBNListsMatch(paramListBNWithoutRewardExpiry, ftso2Params as BN[]), "Wrong FTSO 2 governance parameters");
            assert(doBNListsMatch(paramListBNWithoutRewardExpiry, ftso3Params as BN[]), "Wrong FTSO 3 governance parameters");
            assert(doBNListsMatch(paramListBNWithoutRewardExpiry, ftso4Params as BN[]), "Wrong FTSO 4 governance parameters");

            compareArrays(trustedAddresses, trustedAddresses1 as string[]);
            compareArrays(trustedAddresses, trustedAddresses2 as string[]);
            compareArrays(trustedAddresses, trustedAddresses3 as string[]);
            compareArrays(trustedAddresses, trustedAddresses4 as string[]);

        });

        it("Should governance set FTSO parameters after two price finalizations", async () => {
            let [ftso1, ftso2] = await settingWithFourFTSOs(accounts, ftsoManager, true);

            let priceSubmitterInterface = await PriceSubmitter.new();
            // init reward epoch
            let defaultParamList = [1, 1, 1000, 10000, 50, 1500, 10*DAY];
            let defaultParamListBN = defaultParamList.map(x => toBN(x));
            let trustedAddresses = [accounts[6], accounts[7]];
            await (ftsoManager.setGovernanceParameters as any)(...defaultParamListBN, trustedAddresses);   

            await ftsoManager.addFtso(ftso1.address, { from: accounts[0] });
            await ftsoManager.addFtso(ftso2.address, { from: accounts[0] });

            await ftsoManager.activate();
            await ftsoManager.daemonize(); // initialize reward epoch
            await ftsoManager.daemonize(); // initialize price epoch
            
            // check price submitter trusted addresses
            const setTrustedAddresses1 = priceSubmitterInterface.contract.methods.setTrustedAddresses(trustedAddresses).encodeABI();
            const invocationCount1 = await mockPriceSubmitter.invocationCountForCalldata.call(setTrustedAddresses1);
            assert.equal(invocationCount1.toNumber(), 1);
            
            await time.increaseTo(startTs.addn(120 + 30));
            await ftsoManager.daemonize(); // finalize price epoch
            await ftsoManager.daemonize(); // initialize price epoch

            let epoch = 1;

            await submitSomePrices(epoch, ftso1, 10, accounts);
            await submitSomePrices(epoch, ftso2, 10, accounts);

            await time.increaseTo(startTs.addn(120 * 2));
            await ftsoManager.daemonize();

            await revealSomePrices(ftso1, 10, epoch, accounts);
            await revealSomePrices(ftso2, 10, epoch, accounts);

            await time.increaseTo(startTs.addn(120 * 2 + 30));
            let tx = await ftsoManager.daemonize(); // finalize price epoch
            await ftsoManager.daemonize(); // initialize price epoch
            
            // Assert
            expectEvent(tx, "PriceEpochFinalized");
            epoch = 2;
            await submitSomePrices(epoch, ftso1, 10, accounts);
            await submitSomePrices(epoch, ftso2, 10, accounts);

            await time.increaseTo(startTs.addn(120 * 3));
            tx = await ftsoManager.daemonize();

            await revealSomePrices(ftso1, 10, epoch, accounts);
            await revealSomePrices(ftso2, 10, epoch, accounts);

            await time.increaseTo(startTs.addn(120 * 3 + 30));
            tx = await ftsoManager.daemonize(); // finalize price epoch
            await ftsoManager.daemonize(); // initialize price epoch

            expectEvent(tx, "PriceEpochFinalized");

            epoch = 3
            await submitSomePrices(epoch, ftso1, 10, accounts);
            await submitSomePrices(epoch, ftso2, 10, accounts);

            let paramList = [1, 1 + 2, 1000, 10001, 50, 1500, 10*DAY];
            let paramListBN = paramList.map(x => toBN(x));
            let paramListBNWithoutRewardExpiry = paramListBN.slice(0, -1)

            trustedAddresses = [accounts[8], accounts[9]];
            await (ftsoManager.setGovernanceParameters as any)(...paramListBN, trustedAddresses);

            await time.increaseTo(startTs.addn(120 * 4));
            tx = await ftsoManager.daemonize();
            
            await revealSomePrices(ftso1, 10, epoch, accounts);
            await revealSomePrices(ftso2, 10, epoch, accounts);
            
            await time.increaseTo(startTs.addn(120 * 4 + 30));
            tx = await ftsoManager.daemonize(); // finalize price epoch
            expectEvent(tx, "PriceEpochFinalized");

            await ftsoManager.daemonize(); // initialize price epoch

            // check price submitter trusted addresses
            const setTrustedAddresses2 = priceSubmitterInterface.contract.methods.setTrustedAddresses(trustedAddresses).encodeABI();
            const invocationCount2 = await mockPriceSubmitter.invocationCountForCalldata.call(setTrustedAddresses2);
            assert.equal(invocationCount2.toNumber(), 1);


            let ftso1Params = numberedKeyedObjectToList(await ftso1.epochsConfiguration());
            let ftso2Params = numberedKeyedObjectToList(await ftso2.epochsConfiguration());

            let trustedAddresses1 = ftso1Params.pop();
            let trustedAddresses2 = ftso2Params.pop();

            assert(doBNListsMatch(paramListBNWithoutRewardExpiry, ftso1Params as BN[]), "Wrong FTSO 1 governance parameters");
            assert(doBNListsMatch(paramListBNWithoutRewardExpiry, ftso2Params as BN[]), "Wrong FTSO 2 governance parameters");
            assert(!doBNListsMatch(paramListBN, defaultParamListBN), "Changed parameters should not match the default ones.");
            compareArrays(trustedAddresses, trustedAddresses1 as string[]);
            compareArrays(trustedAddresses, trustedAddresses2 as string[]);
        });

        it("Should emit event if initialize price epoch fails and catches reverted errors", async () => {
            // Assemble
            // stub ftso initialize
            const initializePriceEpoch = ftsoInterface.contract.methods.initializeCurrentEpochStateForReveal(10000, false).encodeABI();
            await mockFtso.givenCalldataRevertWithMessage(initializePriceEpoch,"I am broken");
            const initializePriceEpochFallback = ftsoInterface.contract.methods.initializeCurrentEpochStateForReveal(0, true).encodeABI();
            await mockFtso.givenCalldataRunOutOfGas(initializePriceEpochFallback);

            await setDefaultGovernanceParameters(ftsoManager);
            // add fakey ftso
            await ftsoManager.addFtso(mockFtso.address, { from: accounts[0] });
            // activate ftso manager
            await ftsoManager.activate();
            await time.increaseTo(startTs.addn(REVEAL_EPOCH_DURATION_S));
            await ftsoManager.daemonize();

            await time.increaseTo(startTs.addn(120));

            // Act
            // Simulate the daemon tickling reward manager
            let tx = await ftsoManager.daemonize();
            // Assert
            expectEvent(tx, "InitializingCurrentEpochStateForRevealFailed", {ftso: mockFtso.address, epochId: toBN(1)});

            const { 
                0: lastErrorBlockArr,
                1: numErrorsArr,
                2: errorStringArr,
                3: errorContractArr,
                4: totalDaemonizedErrors
               } = await ftsoManager.showRevertedErrors(0, 2);

            assert.equal(lastErrorBlockArr[0].toNumber(), tx.logs[0].blockNumber);
            assert.equal(numErrorsArr[0].toNumber(), 1);
            assert.equal(errorStringArr[0], "I am broken");
            assert.equal(errorContractArr[0], mockFtso.address);
            assert.equal(totalDaemonizedErrors.toNumber(), 2);

            assert.equal(lastErrorBlockArr[1].toNumber(), tx.logs[0].blockNumber);
            assert.equal(numErrorsArr[1].toNumber(), 1);
            assert.equal(errorStringArr[1], "err fallback init epoch for reveal");
            assert.equal(errorContractArr[1], mockFtso.address);
            assert.equal(totalDaemonizedErrors.toNumber(), 2);
        });

        it("Should revert deactivating ftso if not from governance", async () => {
            let [ftso1, ftso2] = await settingWithTwoFTSOs(accounts, ftsoManager);
            // init reward epoch
            await setDefaultGovernanceParameters(ftsoManager);

            await ftsoManager.addFtso(ftso1.address, { from: accounts[0] });
            await ftsoManager.addFtso(ftso2.address, { from: accounts[0] });

            await expectRevert(ftsoManager.deactivateFtsos([ftso1.address], {from: accounts[1]}), "only governance");
            assert(await ftso1.active());
        });

        it("Should not deactivate ftso if still used on ftso registry", async () => {
            let [ftso1, ftso2] = await settingWithTwoFTSOs(accounts, ftsoManager);
            // init reward epoch
            await setDefaultGovernanceParameters(ftsoManager);

            await ftsoManager.addFtso(ftso1.address, { from: accounts[0] });
            await ftsoManager.addFtso(ftso2.address, { from: accounts[0] });

            expectEvent(await ftsoManager.deactivateFtsos([ftso1.address]), "FtsoDeactivationFailed", {ftso: ftso1.address});
            assert(await ftso1.active());
        });

        it("Should deactivate ftso if removed from ftso registry", async () => {
            let [ftso1, ftso2] = await settingWithTwoFTSOs(accounts, ftsoManager);
            await setDefaultGovernanceParameters(ftsoManager);

            await ftsoManager.addFtsosBulk([ftso1.address, ftso2.address]);

            let ftsoManager2 = await FtsoManager.new(
                accounts[0],
                accounts[0],
                ADDRESS_UPDATER,
                mockPriceSubmitter.address,
                constants.ZERO_ADDRESS,
                startTs,
                PRICE_EPOCH_DURATION_S,
                REVEAL_EPOCH_DURATION_S,
                startTs.addn(REVEAL_EPOCH_DURATION_S),
                REWARD_EPOCH_DURATION_S,
                VOTE_POWER_BOUNDARY_FRACTION
            );
    
            await ftsoManager2.updateContractAddresses(
                encodeContractNames([Contracts.ADDRESS_UPDATER, Contracts.FTSO_REWARD_MANAGER, Contracts.FTSO_REGISTRY, Contracts.VOTER_WHITELISTER, Contracts.SUPPLY, Contracts.CLEANUP_BLOCK_NUMBER_MANAGER]),
                [ADDRESS_UPDATER, mockRewardManager.address, ftsoRegistry.address, mockVoterWhitelister.address, mockSupply.address, cleanupBlockNumberManager.address], {from: ADDRESS_UPDATER});
            
            // set new ftso manager
            await ftsoRegistry.setFtsoManagerAddress(ftsoManager2.address, {from: accounts[0]});

            let [ftso3, ftso4] = await settingWithTwoFTSOs(accounts, ftsoManager2);
            await setDefaultGovernanceParameters(ftsoManager2);

            // replaces both ftsos
            await ftsoManager2.replaceFtsosBulk([ftso3.address, ftso4.address], true, false);
            await ftsoManager2.removeFtso(ftso3.address);

            await ftsoManager.deactivateFtsos([ftso1.address, ftso2.address]);

            assert(!await ftso1.active());
            assert(!await ftso2.active());
            assert(!await ftso3.active());
            assert(await ftso4.active());
        });

        it("Should deactivate ftso if replaced on ftso registry", async () => {
            let [ftso1, ftso2] = await settingWithTwoFTSOs(accounts, ftsoManager);
            await setDefaultGovernanceParameters(ftsoManager);

            await ftsoManager.addFtsosBulk([ftso1.address, ftso2.address]);

            let ftsoManager2 = await FtsoManager.new(
                accounts[0],
                accounts[0],
                ADDRESS_UPDATER,
                mockPriceSubmitter.address,
                constants.ZERO_ADDRESS,
                startTs,
                PRICE_EPOCH_DURATION_S,
                REVEAL_EPOCH_DURATION_S,
                startTs.addn(REVEAL_EPOCH_DURATION_S),
                REWARD_EPOCH_DURATION_S,
                VOTE_POWER_BOUNDARY_FRACTION
            );
    
            await ftsoManager2.updateContractAddresses(
                encodeContractNames([Contracts.ADDRESS_UPDATER, Contracts.FTSO_REWARD_MANAGER, Contracts.FTSO_REGISTRY, Contracts.VOTER_WHITELISTER, Contracts.SUPPLY, Contracts.CLEANUP_BLOCK_NUMBER_MANAGER]),
                [ADDRESS_UPDATER, mockRewardManager.address, ftsoRegistry.address, mockVoterWhitelister.address, mockSupply.address, cleanupBlockNumberManager.address], {from: ADDRESS_UPDATER});
            
            // set new ftso manager
            await ftsoRegistry.setFtsoManagerAddress(ftsoManager2.address, {from: accounts[0]});

            let [ftso3, ftso4] = await settingWithTwoFTSOs(accounts, ftsoManager2);
            await setDefaultGovernanceParameters(ftsoManager2);

            // replaces both ftsos
            await ftsoManager2.replaceFtsosBulk([ftso3.address, ftso4.address], true, false);

            await ftsoManager.deactivateFtsos([ftso1.address, ftso2.address]);

            assert(!await ftso1.active());
            assert(!await ftso2.active());
            assert(await ftso3.active());
            assert(await ftso4.active());
        });

    });

    describe("Price epochs, finalization", async () => {
        it("Should finalize a price epoch only", async () => {
            // Assemble
            await ftsoManager.activate();
            await time.increaseTo(startTs.addn(REVEAL_EPOCH_DURATION_S));
            await ftsoManager.daemonize(); // initialize reward epoch
            await ftsoManager.daemonize(); // initialize price epoch
            
            // Time travel 120 seconds
            await time.increaseTo(startTs.addn(120 + 30));
            // Act
            let tx = await ftsoManager.daemonize();
            // Assert
            expectEvent(tx, "PriceEpochFinalized");
            expectEvent.notEmitted(tx, "RewardEpochFinalized");
        });

        it("Should finalize a price epoch at the configured interval", async () => {
            // Assemble
            await ftsoManager.activate();
            await time.increaseTo(startTs.addn(REVEAL_EPOCH_DURATION_S));
            await ftsoManager.daemonize(); // initialize reward epoch
            await ftsoManager.daemonize(); // initialize price epoch

            // Time travel 120 seconds
            await time.increaseTo(startTs.addn(120 + 30)); 
            await ftsoManager.daemonize(); // finalize price epoch
            await ftsoManager.daemonize(); // initialize price epoch

            // Time travel another 120 seconds
            await time.increaseTo(startTs.addn(120 * 2 + 30));
            // Act
            let tx = await ftsoManager.daemonize();
            // Assert
            expectEvent(tx, "PriceEpochFinalized");
            expectEvent.notEmitted(tx, "RewardEpochFinalized");
        });

        it("Should finalize price epoch for winning ftso with no reward recipients", async () => {
            // Assemble
            // stub randomizer
            const getCurrentRandom = ftsoInterface.contract.methods.getCurrentRandom().encodeABI();
            await mockFtso.givenMethodReturnUint(getCurrentRandom, 0);
            // stub finalizer
            const finalizePriceEpoch = ftsoInterface.contract.methods.finalizePriceEpoch(0, true).encodeABI();
            const finalizePriceEpochReturn = web3.eth.abi.encodeParameters(
                ['address[]', 'uint256[]', 'uint256'],
                [[], [], '0']);
            await mockFtso.givenMethodReturn(finalizePriceEpoch, finalizePriceEpochReturn);

            await setDefaultGovernanceParameters(ftsoManager);
            // add fakey ftso
            await ftsoManager.addFtso(mockFtso.address, { from: accounts[0] });
            // activate ftso manager
            await ftsoManager.activate();
            await time.increaseTo(startTs.addn(REVEAL_EPOCH_DURATION_S));
            await ftsoManager.daemonize(); // initialize reward epoch
            await ftsoManager.daemonize(); // initialize price epoch

            // Time travel 120 seconds
            await time.increaseTo(startTs.addn(120 + 30));

            // Act
            let tx = await ftsoManager.daemonize();

            // Assert
            expectEvent(tx, "PriceEpochFinalized");
        });

        it("Should finalize price epoch and distribute unclaimed rewards", async () => {
            // Assemble
            // stub ftso randomizer
            const getCurrentRandom = ftsoInterface.contract.methods.getCurrentRandom().encodeABI();
            await mockFtso.givenMethodReturnUint(getCurrentRandom, 0);
            // stub ftso finalizer
            const finalizePriceEpoch = ftsoInterface.contract.methods.finalizePriceEpoch(0, true).encodeABI();
            const finalizePriceEpochReturn = web3.eth.abi.encodeParameters(
                ['address[]', 'uint256[]', 'uint256'],
                [[accounts[1], accounts[2]], [25, 75], 100]);
            await mockFtso.givenMethodReturn(finalizePriceEpoch, finalizePriceEpochReturn);

            await setDefaultGovernanceParameters(ftsoManager);
            // add fakey ftso
            await ftsoManager.addFtso(mockFtso.address, { from: accounts[0] });
            // activate ftso manager
            await ftsoManager.activate();
            await time.increaseTo(startTs.addn(REVEAL_EPOCH_DURATION_S));
            await ftsoManager.daemonize(); // intialize reward epoch
            await ftsoManager.daemonize(); // initialize price epoch

            // Time travel 120 seconds
            await time.increaseTo(startTs.addn(120 + 30));

            // Act
            // Simulate the daemon tickling reward manager
            await ftsoManager.daemonize();

            // address[] memory addresses,
            // uint256[] memory weights,
            // uint256 totalWeight,
            // uint256 epochId,
            // address ftso,
            // uint256 priceEpochDurationSeconds,
            // uint256 currentRewardEpoch
            const distributeRewards = ftsoRewardManagerInterface.contract.methods.distributeRewards(
                [accounts[1], accounts[2]],
                [25, 75],
                100,
                0,
                mockFtso.address,
                120,
                0,
                startTs.addn(PRICE_EPOCH_DURATION_S - 1),
                await ftsoManager.getRewardEpochVotePowerBlock(0)
            ).encodeABI();

            // Assert
            const invocationCountWithData = await mockRewardManager.invocationCountForCalldata.call(distributeRewards);
            assert.equal(invocationCountWithData.toNumber(), 1);
        });

        it("Should finalize price epoch and emit event if distribute rewards fails", async () => {
            // Assemble
            // stub ftso randomizer
            const getCurrentRandom = ftsoInterface.contract.methods.getCurrentRandom().encodeABI();
            await mockFtso.givenMethodReturnUint(getCurrentRandom, 0);
            // stub ftso finalizer
            const finalizePriceEpoch = ftsoInterface.contract.methods.finalizePriceEpoch(0, true).encodeABI();
            const finalizePriceEpochReturn = web3.eth.abi.encodeParameters(
                ['address[]', 'uint256[]', 'uint256'],
                [[accounts[1], accounts[2]], [25, 75], 100]);
            await mockFtso.givenMethodReturn(finalizePriceEpoch, finalizePriceEpochReturn);

            await setDefaultGovernanceParameters(ftsoManager);
            // add fakey ftso
            await ftsoManager.addFtso(mockFtso.address, { from: accounts[0] });
            // activate ftso manager
            await ftsoManager.activate();
            await time.increaseTo(startTs.addn(REVEAL_EPOCH_DURATION_S));
            await ftsoManager.daemonize(); // initialize reward epoch
            await ftsoManager.daemonize(); // initialize price epoch

            // Time travel 120 seconds
            await time.increaseTo(startTs.addn(120 + 30));

            // address[] memory addresses,
            // uint256[] memory weights,
            // uint256 totalWeight,
            // uint256 epochId,
            // address ftso,
            // uint256 priceEpochDurationSeconds,
            // uint256 currentRewardEpoch
            const distributeRewards = ftsoRewardManagerInterface.contract.methods.distributeRewards(
                [accounts[1], accounts[2]],
                [25, 75],
                100,
                0,
                mockFtso.address,
                120,
                0,
                startTs.addn(PRICE_EPOCH_DURATION_S - 1),
                await ftsoManager.getRewardEpochVotePowerBlock(0)
            ).encodeABI();

            await mockRewardManager.givenMethodRevertWithMessage(distributeRewards,"I am broken");
            // Act
            // Simulate the daemon tickling reward manager
            let tx = await ftsoManager.daemonize();

            // Assert
            expectEvent(tx, "DistributingRewardsFailed", {ftso: mockFtso.address, epochId: toBN(0)})
        });

        it("Should finalize price epoch and declare non-winning but next eligible ftso the winner", async () => {
            // Assemble
            // Force the first FTSO random number generator to yield FTSO 0 as reward FTSO
            const mockFtsoNoAccounts = await MockFtso.new();
            const getCurrentRandom = ftsoInterface.contract.methods.getCurrentRandom().encodeABI();
            await mockFtsoNoAccounts.givenMethodReturnUint(getCurrentRandom, 0);
            // Rig FTSO0 to yield no accounts
            const finalizePriceEpochFtso0 = ftsoInterface.contract.methods.finalizePriceEpoch(0, true).encodeABI();
            const finalizePriceEpochReturnFtso0 = web3.eth.abi.encodeParameters(
                ['address[]', 'uint256[]', 'uint256'],
                [[], [], 100]);
            await mockFtsoNoAccounts.givenMethodReturn(finalizePriceEpochFtso0, finalizePriceEpochReturnFtso0);
            // stub FTSO1 to actually contain rewardable accounts
            const finalizePriceEpoch = ftsoInterface.contract.methods.finalizePriceEpoch(0, true).encodeABI();
            const finalizePriceEpochReturn = web3.eth.abi.encodeParameters(
                ['address[]', 'uint256[]', 'uint256'],
                [[accounts[1], accounts[2]], [25, 75], 100]);
            await mockFtso.givenMethodReturn(finalizePriceEpoch, finalizePriceEpochReturn);
            // give reward manager some nats to distribute
            // await web3.eth.sendTransaction({ from: accounts[0], to: mockRewardManager.address, value: 1000000 });

            await setDefaultGovernanceParameters(ftsoManager);
            // add fakey unrewardable ftso 0
            await ftsoManager.addFtso(mockFtsoNoAccounts.address, { from: accounts[0] });
            // add fakey rewardable ftso 1
            await ftsoManager.addFtso(mockFtso.address, { from: accounts[0] });
            // activate ftso manager
            await ftsoManager.activate();
            await time.increaseTo(startTs.addn(REVEAL_EPOCH_DURATION_S));
            await ftsoManager.daemonize(); // initialize reward epoch
            await ftsoManager.daemonize(); // initialize price epoch

            // Time travel 120 seconds
            await time.increaseTo(startTs.addn(120 + 30));

            // Act
            // Simulate the daemon tickling reward manager
            let tx = await ftsoManager.daemonize();

            // Assert
            // Should equal FTSO 1, the next eligible ftso in the list
            assert.equal(await ftsoManager.lastRewardedFtsoAddress(), mockFtso.address);
            expectEvent.notEmitted(tx, "DistributingRewardsFailed");
            expectEvent(tx, "PriceEpochFinalized", {chosenFtso: mockFtso.address, rewardEpochId: toBN(0)});
        });

        it("Should force finalize the price after one finalization", async () => {
            let [ftso1, ftso2] = await settingWithTwoFTSOs(accounts, ftsoManager);
            // init reward epoch
            await setDefaultGovernanceParameters(ftsoManager);

            await ftsoManager.addFtso(ftso1.address, { from: accounts[0] });
            await ftsoManager.addFtso(ftso2.address, { from: accounts[0] });

            await ftsoManager.activate();
            await time.increaseTo(startTs.addn(REVEAL_EPOCH_DURATION_S));
            await ftsoManager.daemonize(); // initialize reward epoch

            await time.increaseTo(startTs.addn(120 + 30));
            await ftsoManager.daemonize(); // initialize price epoch

            
            let epoch = 1;
            await submitSomePrices(epoch, ftso1, 10, accounts);
            await submitSomePrices(epoch, ftso2, 10, accounts);

            await time.increaseTo(startTs.addn(120 * 2));
            await ftsoManager.daemonize();

            await revealSomePrices(ftso1, 10, epoch, accounts);
            await revealSomePrices(ftso2, 10, epoch, accounts);

            await time.increaseTo(startTs.addn(120 * 2 + 30));
            await ftsoManager.daemonize(); // finalize price epoch
            
            let ftso1Events = await ftso1.getPastEvents("PriceFinalized")
            let ftso2Events = await ftso2.getPastEvents("PriceFinalized")
            assert.equal(lastOf(ftso1Events).args.finalizationType.toNumber(), 1);
            assert.equal(lastOf(ftso2Events).args.finalizationType.toNumber(), 1);
            
            // initialize price epoch is called in a separate block as finalize price epoch
            await ftsoManager.daemonize();

            // reveal only for ftso2, not ftso1
            epoch = 2;
            await submitSomePrices(epoch, ftso2, 10, accounts);

            await time.increaseTo(startTs.addn(3 * 120));
            await ftsoManager.daemonize();

            await revealSomePrices(ftso2, 10, epoch, accounts);

            await time.increaseTo(startTs.addn(3 * 120 + 30));

            // finalize, ftso1 will force finalize
            await ftsoManager.daemonize();

            ftso1Events = await ftso1.getPastEvents("PriceFinalized");
            ftso2Events = await ftso2.getPastEvents("PriceFinalized");
            assert.equal(lastOf(ftso1Events).args.finalizationType.toNumber(), 3);
            assert.equal(lastOf(ftso2Events).args.finalizationType.toNumber(), 1);
        });

        it("Should emit event if finalize price epoch fails due to WEIGHTED_MEDIAN", async () => {
            // Assemble
            // stub ftso randomizer
            const getCurrentRandom = ftsoInterface.contract.methods.getCurrentRandom().encodeABI();
            await mockFtso.givenMethodReturnUint(getCurrentRandom, 0);
            // stub ftso finalizer
            const finalizePriceEpoch = ftsoInterface.contract.methods.finalizePriceEpoch(0, true).encodeABI();
            const fallbackFinalizePriceEpoch = ftsoInterface.contract.methods.fallbackFinalizePriceEpoch(0).encodeABI();
            const forceFinalizePriceEpoch = ftsoInterface.contract.methods.forceFinalizePriceEpoch(0).encodeABI();
            await mockFtso.givenMethodRevertWithMessage(finalizePriceEpoch,"I am broken");
            await mockFtso.givenMethodReturnUint(fallbackFinalizePriceEpoch,0);
            await mockFtso.givenMethodReturnUint(forceFinalizePriceEpoch,0);

            await setDefaultGovernanceParameters(ftsoManager);
            // add fakey ftso
            await ftsoManager.addFtso(mockFtso.address, { from: accounts[0] });
            // activate ftso manager
            await ftsoManager.activate();
            await time.increaseTo(startTs.addn(REVEAL_EPOCH_DURATION_S));
            await ftsoManager.daemonize(); // initialize reward epoch
            await ftsoManager.daemonize(); // initialize price epoch

            // Time travel to reveal end
            await time.increaseTo(startTs.addn(120 + 30));

            // Act
            // Simulate the daemon tickling reward manager
            let tx = await ftsoManager.daemonize();

            // Assert
            // FinalizingPriceEpochFailed due to WEIGHTED_MEDIAN
            expectEvent(tx, "FinalizingPriceEpochFailed", {ftso: mockFtso.address, epochId: toBN(0), failingType:toBN(1)})
            
            let finalizingPriceEpochFailedEvents = await ftsoManager.getPastEvents("FinalizingPriceEpochFailed")
            
            const { 
                0: lastErrorBlockArr,
                1: numErrorsArr,
                2: errorStringArr,
                3: errorContractArr,
                4: totalDaemonizedErrors
            } = await ftsoManager.showRevertedErrors(0, 3);

            assert.equal(lastErrorBlockArr[0].toNumber(), finalizingPriceEpochFailedEvents[0].blockNumber);
            assert.equal(numErrorsArr[0].toNumber(), 1);
            assert.equal(errorStringArr[0], "I am broken");
            assert.equal(errorContractArr[0], mockFtso.address);
        });

        it("Should emit event if finalize price epoch fails due to TRUSTED_ADDRESSES", async () => {
            // Assemble
            // stub ftso randomizer
            const getCurrentRandom = ftsoInterface.contract.methods.getCurrentRandom().encodeABI();
            await mockFtso.givenMethodReturnUint(getCurrentRandom, 0);
            // stub ftso finalizer
            const finalizePriceEpoch = ftsoInterface.contract.methods.finalizePriceEpoch(0, true).encodeABI();
            const fallbackFinalizePriceEpoch = ftsoInterface.contract.methods.fallbackFinalizePriceEpoch(0).encodeABI();
            const forceFinalizePriceEpoch = ftsoInterface.contract.methods.forceFinalizePriceEpoch(0).encodeABI();
            await mockFtso.givenMethodRevertWithMessage(finalizePriceEpoch,"I am broken");
            await mockFtso.givenMethodRevertWithMessage(fallbackFinalizePriceEpoch,"fallbackFinalizePriceEpoch broken too");
            await mockFtso.givenMethodReturnUint(forceFinalizePriceEpoch,0);

            await setDefaultGovernanceParameters(ftsoManager);
            // add fakey ftso
            await ftsoManager.addFtso(mockFtso.address, { from: accounts[0] });
            // activte ftso manager
            await ftsoManager.activate();
            await time.increaseTo(startTs.addn(REVEAL_EPOCH_DURATION_S));
            await ftsoManager.daemonize(); // initialize reward epoch
            await ftsoManager.daemonize(); // initialize price epoch

            // Time travel 120 seconds
            await time.increaseTo(startTs.addn(120 + 30));

            // Act
            // Simulate the flare daemon tickling reward manager
            let tx = await ftsoManager.daemonize();

            // Assert
            // FinalizingPriceEpochFailed due to TRUSTED_ADDRESSES
            expectEvent(tx, "FinalizingPriceEpochFailed", {ftso: mockFtso.address, epochId: toBN(0), failingType:toBN(2)})

            let finalizingPriceEpochFailedEvents = await ftsoManager.getPastEvents("FinalizingPriceEpochFailed")

            const {
                0: lastErrorBlockArr1,
                1: numErrorsArr1,
                2: errorStringArr1,
                3: errorContractArr1,
                4: totalDaemonizedErrors1
            } = await ftsoManager.showRevertedErrors(0, 3);

            assert.equal(lastErrorBlockArr1[1].toNumber(), finalizingPriceEpochFailedEvents[1].blockNumber);
            assert.equal(numErrorsArr1[1].toNumber(), 1);
            assert.equal(errorStringArr1[1], "fallbackFinalizePriceEpoch broken too");
            assert.equal(errorContractArr1[1], mockFtso.address);
        });

        it("Should revert if finalize price epoch fails due to PREVIOUS_PRICE_COPIED", async () => {
            // Assemble
            // stub ftso randomizer
            const getCurrentRandom = ftsoInterface.contract.methods.getCurrentRandom().encodeABI();
            await mockFtso.givenMethodReturnUint(getCurrentRandom, 0);
            // stub ftso finalizer
            const finalizePriceEpoch = ftsoInterface.contract.methods.finalizePriceEpoch(0, true).encodeABI();
            const fallbackFinalizePriceEpoch = ftsoInterface.contract.methods.fallbackFinalizePriceEpoch(0).encodeABI();
            const forceFinalizePriceEpoch = ftsoInterface.contract.methods.forceFinalizePriceEpoch(0).encodeABI();
            await mockFtso.givenMethodRevertWithMessage(finalizePriceEpoch,"I am broken");
            await mockFtso.givenMethodRevertWithMessage(fallbackFinalizePriceEpoch,"fallbackFinalizePriceEpoch broken too");
            await mockFtso.givenMethodRevertWithMessage(forceFinalizePriceEpoch,"forceFinalizePriceEpoch broken too");

            await setDefaultGovernanceParameters(ftsoManager);
            // add fakey ftso
            await ftsoManager.addFtso(mockFtso.address, { from: accounts[0] });
            // activte ftso manager
            await ftsoManager.activate();
            await time.increaseTo(startTs.addn(REVEAL_EPOCH_DURATION_S));
            await ftsoManager.daemonize(); // initialize reward epoch
            await ftsoManager.daemonize(); // initialize price epoch

            // Time travel 120 seconds
            await time.increaseTo(startTs.addn(120 + 30));

            // Act
            // Simulate the flare daemon tickling reward manager
            await expectRevert(ftsoManager.daemonize(), "forceFinalizePriceEpoch broken too");
        });
    });
    
    describe("Reward epochs, finalization", async () => {
        it("Should finalize a reward epoch", async () => {
            // Assemble
            await ftsoManager.activate();
            await time.increaseTo(startTs.addn(REVEAL_EPOCH_DURATION_S));
            await ftsoManager.daemonize();
            // Time travel 2 days
            await time.increaseTo(startTs.addn(172800 + REVEAL_EPOCH_DURATION_S));
            // Act
            let tx = await ftsoManager.daemonize();
            // // Assert
            expectEvent(tx, "RewardEpochFinalized");
        });

        it("Should finalize a reward epoch at the configured interval", async () => {
            // Assemble
            await ftsoManager.activate();
            // Time travel 2 days
            await time.increaseTo(startTs.addn(172800));
            await ftsoManager.daemonize();
            // Time travel another 2 days
            await time.increaseTo(startTs.addn(172800 * 2));
            // Act
            let tx = await ftsoManager.daemonize();
            // Assert
            expectEvent(tx, "RewardEpochFinalized");
        });

        it("Should finalize current reward epoch at the configured interval and the next one according to changed reward epoch duration", async () => {
            // Assemble
            await ftsoManager.activate();
            await time.increaseTo(startTs.addn(REVEAL_EPOCH_DURATION_S));
            await ftsoManager.daemonize(); // start first reward epoch
            await ftsoManager.setRewardEpochDurationSeconds(REWARD_EPOCH_DURATION_S + PRICE_EPOCH_DURATION_S * 10);
            // Time travel 2 days
            await time.increaseTo(startTs.addn(REWARD_EPOCH_DURATION_S + REVEAL_EPOCH_DURATION_S));
            // Act
            let tx = await ftsoManager.daemonize();
            // Assert
            expectEvent(tx, "RewardEpochFinalized");
            // Time travel another 2 days
            await time.increaseTo(startTs.addn(REWARD_EPOCH_DURATION_S * 2 + REVEAL_EPOCH_DURATION_S));
            tx = await ftsoManager.daemonize(); // initialize ftsos for reveal
            expectEvent.notEmitted(tx, "RewardEpochFinalized");

            // Time travel to reward epoch end
            await time.increaseTo(startTs.addn(REWARD_EPOCH_DURATION_S * 2 + REVEAL_EPOCH_DURATION_S + PRICE_EPOCH_DURATION_S * 10));
            tx = await ftsoManager.daemonize(); // finalize ftsos
            expectEvent.notEmitted(tx, "RewardEpochFinalized");
            tx = await ftsoManager.daemonize(); // finalize reward epoch
            expectEvent(tx, "RewardEpochFinalized");
        });

        it("Should set cleanup block after finalization", async () => {
            // Assemble
            await cleanupBlockNumberManager.setTriggerContractAddress(ftsoManager.address);
            const mockVpToken = await MockContract.new();
            await cleanupBlockNumberManager.registerToken(mockVpToken.address);
            await ftsoManager.activate();
            // Time travel 2 days
            await time.increaseTo(startTs.addn(172800));
            await ftsoManager.daemonize();
            // Time travel another 2 days
            await time.increaseTo(startTs.addn(172800 * 2));
            // Act
            let receipt = await ftsoManager.daemonize();
            // Assert
            await expectEvent.inTransaction(receipt.tx, cleanupBlockNumberManager, 
                "CleanupBlockNumberSet", { theContract: mockVpToken.address, success: true });
        });

        it("Must be set as trigger to allow setting cleanup block", async () => {
            // Assemble
            const mockVpToken = await MockContract.new();
            await cleanupBlockNumberManager.registerToken(mockVpToken.address);
            await ftsoManager.activate();
            // Time travel 2 days
            await time.increaseTo(startTs.addn(172800));
            await ftsoManager.daemonize();
            // Time travel another 2 days
            await time.increaseTo(startTs.addn(172800 * 2));
            // Act
            let receipt = await ftsoManager.daemonize();
            // Assert
            expectEvent(receipt, "CleanupBlockNumberManagerFailedForBlock", {});
            await expectEvent.notEmitted.inTransaction(receipt.tx, cleanupBlockNumberManager, "CleanupBlockNumberSet")
        });

        it("Should setup a reward epoch when initial startup time passes", async () => {
            // Assemble
            // Store block numbers
            const b = [];
            await ftsoManager.activate();
            // Time travel 2 days
            await time.increaseTo(startTs.addn(172800));
            await time.advanceBlock();
            b[0] = await web3.eth.getBlockNumber();
            // Act
            // Force another block
            await ftsoManager.daemonize();
            // Assert
            const { votepowerBlock, startBlock } = await ftsoManager.getRewardEpochData(0);
            assert.equal(Number(votepowerBlock), b[0]);
            assert.equal(Number(startBlock), b[0] + 1);
        });

        it("Should select vote power block in the correct interval and be random", async () => {
            await settingWithOneFTSO_1(accounts, ftsoInterface, mockFtso, ftsoManager);
            await ftsoManager.daemonize();
            let b: number[] = [];
            let rewardEpochDataList: any[] = [];
            let currentSnapshotTime = startTs.addn(REWARD_EPOCH_DURATION_S)
            await time.increaseTo(currentSnapshotTime);
=======
        await ftsoManager.daemonize();
        const invocationCount = await mockFtso.invocationCountForMethod.call(setVotePowerBlock);
        assert.equal(invocationCount.toNumber(), 0);
      }

      // Assert
      await increaseTimeTo(startTs, PRICE_EPOCH_DURATION_S * 5 + REVEAL_EPOCH_DURATION_S);
      await time.advanceBlock();
      await ftsoManager.daemonize();
      const invocationCount = await mockFtso.invocationCountForMethod.call(setVotePowerBlock);
      // Should be 1 invocation during initializing first reward epoch - for 1 FTSO
      assert.equal(invocationCount.toNumber(), 1);
    });

    it("Should successfully add an FTSO even if ftso manager is active", async () => {
      // Assemble
      await ftsoManager.activate();
      await increaseTimeTo(startTs, REVEAL_EPOCH_DURATION_S);
      await ftsoManager.daemonize();
      await setDefaultGovernanceParameters(ftsoManager);

      // Act
      let tx = await ftsoManager.addFtso(mockFtso.address);

      // Assert
      expectEvent(tx, "FtsoAdded", { ftso: mockFtso.address, add: true });
      assert.equal(mockFtso.address, (await ftsoManager.getFtsos())[0]);

      const activate = web3.utils.sha3("activateFtso(uint256,uint256,uint256)")!.slice(0, 10); // first 4 bytes is function selector
      const invocationCount = await mockFtso.invocationCountForMethod.call(activate);
      assert.equal(invocationCount.toNumber(), 1);

      const configureEpochs = web3.utils.sha3("configureEpochs(uint256,uint256,uint256,uint256,uint256,uint256,address[])")!.slice(0, 10); // first 4 bytes is function selector
      const invocationCount2 = await mockFtso.invocationCountForMethod.call(configureEpochs);
      assert.equal(invocationCount2.toNumber(), 1);

      const setVotePowerBlock = web3.utils.sha3("setVotePowerBlock(uint256)")!.slice(0, 10); // first 4 bytes is function selector
      const invocationCount3 = await mockFtso.invocationCountForMethod.call(setVotePowerBlock);
      assert.equal(invocationCount3.toNumber(), 1);
    });

    it("Should not add an FTSO if not from governance", async () => {
      // Assemble
      await setDefaultGovernanceParameters(ftsoManager);
      // Act
      let addPromise = ftsoManager.addFtso(mockFtso.address, { from: accounts[1] });
      // Assert
      await expectRevert(addPromise, ERR_GOVERNANCE_ONLY);
    });

    it("Should successfully remove an FTSO", async () => {
      // Assemble
      await setDefaultGovernanceParameters(ftsoManager);
      let tx = await ftsoManager.addFtso(mockFtso.address);
      expectEvent(tx, "FtsoAdded", { ftso: mockFtso.address, add: true });
      assert.equal(mockFtso.address, (await ftsoManager.getFtsos())[0]);

      // Act
      let tx2 = await ftsoManager.removeFtso(mockFtso.address);

      // Assert
      expectEvent(tx2, "FtsoAdded", { ftso: mockFtso.address, add: false });
      assert.equal((await ftsoManager.getFtsos()).length, 0);
      const deactivate = web3.utils.sha3("deactivateFtso()")!.slice(0, 10); // first 4 bytes is function selector
      const invocationCount = await mockFtso.invocationCountForMethod.call(deactivate);
      assert.equal(invocationCount.toNumber(), 1);
    });

    it("Should revert at removing an FTSO if not managed", async () => {
      // Assemble
      await setDefaultGovernanceParameters(ftsoManager);

      // Act
      let removePromise = ftsoManager.removeFtso(mockFtso.address);

      // Assert
      await expectRevert(removePromise, ERR_NOT_FOUND);
    });

    it("Should not remove an FTSO if not from governance", async () => {
      // Assemble
      await setDefaultGovernanceParameters(ftsoManager);
      let tx = await ftsoManager.addFtso(mockFtso.address);
      expectEvent(tx, "FtsoAdded", { ftso: mockFtso.address, add: true });
      assert.equal(mockFtso.address, (await ftsoManager.getFtsos())[0]);

      // Act
      let removePromise = ftsoManager.removeFtso(mockFtso.address, { from: accounts[1] });

      // Assert
      await expectRevert(removePromise, ERR_GOVERNANCE_ONLY);
    });

    it("Should successfully replace an FTSO and not update initial price", async () => {
      // Assemble
      await setDefaultGovernanceParameters(ftsoManager);
      await ftsoManager.addFtso(mockFtso.address);
      let mockFtso2 = await MockFtso.new();

      const symbol = ftsoInterface.contract.methods.symbol().encodeABI();
      const symbolReturn = web3.eth.abi.encodeParameter('string', 'ATOK');
      await mockFtso.givenMethodReturn(symbol, symbolReturn);
      await mockFtso2.givenMethodReturn(symbol, symbolReturn);

      const currentPrice = ftsoInterface.contract.methods.getCurrentPrice().encodeABI();
      const currentPriceReturn = web3.eth.abi.encodeParameters(['uint256', 'uint256'], [500, 1]);
      await mockFtso.givenMethodReturn(currentPrice, currentPriceReturn);

      let addFtsoVoterWhitelister = web3.utils.sha3("addFtso(uint256)")!.slice(0, 10); // first 4 bytes is function selector
      let voterWhitelisterInvocationCount = await mockVoterWhitelister.invocationCountForMethod.call(addFtsoVoterWhitelister);
      // should add new ftso to VoterWhitelister
      assert.equal(voterWhitelisterInvocationCount.toNumber(), 1);

      // Act
      let tx = await ftsoManager.replaceFtso(mockFtso2.address, false, false);

      // Assert
      expectEvent(tx, "FtsoAdded", { ftso: mockFtso.address, add: false });
      expectEvent(tx, "FtsoAdded", { ftso: mockFtso2.address, add: true });
      assert.equal((await ftsoManager.getFtsos()).length, 1);

      const updateInitialPrice = web3.utils.sha3("updateInitialPrice(uint256,uint256)")!.slice(0, 10); // first 4 bytes is function selector
      const invocationCount = await mockFtso.invocationCountForMethod.call(updateInitialPrice);
      assert.equal(invocationCount.toNumber(), 0);

      addFtsoVoterWhitelister = web3.utils.sha3("addFtso(uint256)")!.slice(0, 10); // first 4 bytes is function selector
      voterWhitelisterInvocationCount = await mockVoterWhitelister.invocationCountForMethod.call(addFtsoVoterWhitelister);
      // should not add new ftso to VoterWhitelister
      assert.equal(voterWhitelisterInvocationCount.toNumber(), 1);
    });

    it("Should successfully replace an FTSO and update initial price", async () => {
      // Assemble
      await setDefaultGovernanceParameters(ftsoManager);
      await ftsoManager.addFtso(mockFtso.address);
      let mockFtso2 = await MockFtso.new();

      await mockFtsoSymbol("ATOK", mockFtso, ftsoInterface);
      await mockFtsoSymbol("ATOK", mockFtso2, ftsoInterface);

      const currentPrice = ftsoInterface.contract.methods.getCurrentPrice().encodeABI();
      const currentPriceReturn = web3.eth.abi.encodeParameters(['uint256', 'uint256'], [500, 1]);
      await mockFtso.givenMethodReturn(currentPrice, currentPriceReturn);

      // Act
      let tx = await ftsoManager.replaceFtso(mockFtso2.address, true, false);

      // Assert
      expectEvent(tx, "FtsoAdded", { ftso: mockFtso.address, add: false });
      expectEvent(tx, "FtsoAdded", { ftso: mockFtso2.address, add: true });
      assert.equal((await ftsoManager.getFtsos()).length, 1);

      const updateInitialPrice = ftsoInterface.contract.methods.updateInitialPrice(500, 1).encodeABI();
      const invocationCount = await mockFtso2.invocationCountForCalldata.call(updateInitialPrice);
      assert.equal(invocationCount.toNumber(), 1);
    });

    it("Should successfully replace an FTSO and update asset", async () => {
      // Assemble
      await setDefaultGovernanceParameters(ftsoManager);
      await ftsoManager.addFtso(mockFtso.address);
      let mockFtso2 = await MockFtso.new();

      const symbol = ftsoInterface.contract.methods.symbol().encodeABI();
      const symbolReturn = web3.eth.abi.encodeParameter('string', 'ATOK');
      await mockFtso.givenMethodReturn(symbol, symbolReturn);
      await mockFtso2.givenMethodReturn(symbol, symbolReturn);

      const asset = ftsoInterface.contract.methods.getAsset().encodeABI();
      const assetReturn = web3.eth.abi.encodeParameter('address', accounts[5]);
      await mockFtso.givenMethodReturn(asset, assetReturn);

      // Act
      let tx = await ftsoManager.replaceFtso(mockFtso2.address, false, true);

      // Assert
      expectEvent(tx, "FtsoAdded", { ftso: mockFtso.address, add: false });
      expectEvent(tx, "FtsoAdded", { ftso: mockFtso2.address, add: true });
      assert.equal((await ftsoManager.getFtsos()).length, 1);

      const setAsset = ftsoInterface.contract.methods.setAsset(accounts[5]).encodeABI();
      const invocationCount = await mockFtso2.invocationCountForCalldata.call(setAsset);
      assert.equal(invocationCount.toNumber(), 1);
    });

    it("Should successfully replace an FTSO and update asset ftsos", async () => {
      // Assemble
      await setDefaultGovernanceParameters(ftsoManager);
      await ftsoManager.addFtso(mockFtso.address);
      let mockFtso2 = await MockFtso.new();

      const symbol = ftsoInterface.contract.methods.symbol().encodeABI();
      const symbolReturn = web3.eth.abi.encodeParameter('string', 'ATOK');
      await mockFtso.givenMethodReturn(symbol, symbolReturn);
      await mockFtso2.givenMethodReturn(symbol, symbolReturn);

      const assetFtsos = ftsoInterface.contract.methods.getAssetFtsos().encodeABI();
      const assetFtsosReturn = web3.eth.abi.encodeParameter('address[]', [accounts[5], accounts[6]]);
      await mockFtso.givenMethodReturn(assetFtsos, assetFtsosReturn);

      // Act
      let tx = await ftsoManager.replaceFtso(mockFtso2.address, false, true);

      // Assert
      expectEvent(tx, "FtsoAdded", { ftso: mockFtso.address, add: false });
      expectEvent(tx, "FtsoAdded", { ftso: mockFtso2.address, add: true });
      assert.equal((await ftsoManager.getFtsos()).length, 1);

      const setAssetFtsos = ftsoInterface.contract.methods.setAssetFtsos([accounts[5], accounts[6]]).encodeABI();
      const invocationCount = await mockFtso2.invocationCountForCalldata.call(setAssetFtsos);
      assert.equal(invocationCount.toNumber(), 1);
    });

    it("Should successfully replace an FTSO and change asset ftso", async () => {
      // Assemble
      await setDefaultGovernanceParameters(ftsoManager);
      let multiFtso = await Ftso.new('NAT', 5, mockPriceSubmitter.address, constants.ZERO_ADDRESS, ftsoManager.address,
        startTs, PRICE_EPOCH_DURATION_S, REVEAL_EPOCH_DURATION_S, 0, 1e10, defaultPriceEpochCyclicBufferSize, 0);
      await ftsoManager.addFtso(multiFtso.address);
      await ftsoManager.addFtso(mockFtso.address);
      await ftsoManager.setFtsoAssetFtsos(multiFtso.address, [mockFtso.address]);
      let mockFtso2 = await MockFtso.new();

      await mockFtsoSymbol("ATOK", mockFtso, ftsoInterface);
      await mockFtsoSymbol("ATOK", mockFtso2, ftsoInterface);

      // Act
      let tx = await ftsoManager.replaceFtso(mockFtso2.address, false, false);

      // // Assert
      expectEvent(tx, "FtsoAdded", { ftso: mockFtso.address, add: false });
      expectEvent(tx, "FtsoAdded", { ftso: mockFtso2.address, add: true });
      assert.equal((await ftsoManager.getFtsos()).length, 2);

      assert.equal((await multiFtso.getAssetFtsos())[0], mockFtso2.address);
    });

    it("Should revert at replacing an FTSO if symbol does not exist", async () => {
      // Assemble
      await setDefaultGovernanceParameters(ftsoManager);
      await ftsoManager.addFtso(mockFtso.address);
      let mockFtso2 = await MockFtso.new();

      const symbol = ftsoInterface.contract.methods.symbol().encodeABI();
      const symbolReturn = web3.eth.abi.encodeParameter('string', 'ATOK');
      const symbolReturn2 = web3.eth.abi.encodeParameter('string', 'ATOK2');
      await mockFtso.givenMethodReturn(symbol, symbolReturn);
      await mockFtso2.givenMethodReturn(symbol, symbolReturn2);

      // Act
      let replacePromise = ftsoManager.replaceFtso(mockFtso2.address, false, false);

      // Assert
      await expectRevert(replacePromise, ERR_NOT_FOUND);
    });

    it("Should revert at replacing an FTSO if not managed", async () => {
      // Assemble
      await setDefaultGovernanceParameters(ftsoManager);
      let mockFtso2 = await MockFtso.new();

      await mockFtsoSymbol("ATOK", mockFtso, ftsoInterface);
      await mockFtsoSymbol("ATOK", mockFtso2, ftsoInterface);

      // Act
      let replacePromise = ftsoManager.replaceFtso(mockFtso2.address, false, false);

      // Assert
      await expectRevert(replacePromise, ERR_NOT_FOUND);
    });

    it("Should not remove an FTSO if not from governance", async () => {
      // Assemble
      await setDefaultGovernanceParameters(ftsoManager);
      await ftsoManager.addFtso(mockFtso.address);
      let mockFtso2 = await MockFtso.new();

      const symbol = ftsoInterface.contract.methods.symbol().encodeABI();
      const symbolReturn = web3.eth.abi.encodeParameter('string', 'ATOK');
      await mockFtso.givenMethodReturn(symbol, symbolReturn);
      await mockFtso2.givenMethodReturn(symbol, symbolReturn);

      // Act
      let removePromise = ftsoManager.removeFtso(mockFtso.address, { from: accounts[1] });

      // Assert
      await expectRevert(removePromise, ERR_GOVERNANCE_ONLY);
    });

    it("Should not add FTSO if initial governance parameters not set", async () => {
      let [ftso1, _] = await settingWithTwoFTSOs(accounts, ftsoManager);
      // init reward epoch

      let addPromise = ftsoManager.addFtso(ftso1.address, { from: accounts[0] });
      await expectRevert(addPromise, ERR_GOV_PARAMS_NOT_INIT_FOR_FTSOS);
    });

    it("Should set Asset to FTSO", async () => {
      let [ftso1, ftso2] = await settingWithTwoFTSOs(accounts, ftsoManager);

      const MockVPToken = artifacts.require("MockVPToken") as MockVPTokenContract;
      let asset1Token = await MockVPToken.new(accounts.slice(0, 10), [1, 2, 3, 4, 5, 6, 7, 8, 9, 10]) as MockVPTokenInstance;
      let asset2Token = await MockVPToken.new(accounts.slice(0, 10), [0, 1, 2, 0, 1, 2, 0, 1, 2, 0]) as MockVPTokenInstance;

      // set asset to ftso
      await ftsoManager.setFtsoAsset(ftso1.address, asset1Token.address);
      await ftsoManager.setFtsoAsset(ftso2.address, asset2Token.address);

      // ftso and asset for ftso should match
      assert.equal(await ftso1.assetFtsos(0), ftso1.address);
      assert.equal(await ftso2.assetFtsos(0), ftso2.address);
      assert.equal(await ftso1.assets(0), asset1Token.address);
      assert.equal(await ftso2.assets(0), asset2Token.address);

      // length of assetFtsos lists should match
      await expectRevert.unspecified(ftso1.assetFtsos(1));
      await expectRevert.unspecified(ftso2.assetFtsos(1));
      await expectRevert.unspecified(ftso1.assets(1));
      await expectRevert.unspecified(ftso2.assets(1));
    });

    it("Should not set Asset to FTSO if not from governance", async () => {
      let [ftso1,] = await settingWithTwoFTSOs(accounts, ftsoManager);

      const MockVPToken = artifacts.require("MockVPToken") as MockVPTokenContract;
      let asset1Token = await MockVPToken.new(accounts.slice(0, 10), [1, 2, 3, 4, 5, 6, 7, 8, 9, 10]) as MockVPTokenInstance;

      // set asset to ftso
      let setPromise = ftsoManager.setFtsoAsset(ftso1.address, asset1Token.address, { from: accounts[1] });

      await expectRevert(setPromise, ERR_GOVERNANCE_ONLY);
    });

    it("Should set Asset FTSOs to FTSO", async () => {
      // Setup 4 ftsos, ftso1 is multi asset, with reference to next 3 ftsos
      let [ftso1, ftso2, ftso3, ftso4] = await settingWithFourFTSOs(accounts, ftsoManager, true);
      await setDefaultGovernanceParameters(ftsoManager);

      await ftsoManager.addFtso(ftso2.address);
      await ftsoManager.addFtso(ftso3.address);
      await ftsoManager.addFtso(ftso4.address);

      // set asset ftsos to ftso
      await ftsoManager.setFtsoAssetFtsos(ftso1.address, [ftso2, ftso3, ftso4].map(ftso => ftso.address));

      // multiasset ftsos for ftso 1 should match
      assert.equal(await ftso1.assetFtsos(0), ftso2.address);
      assert.equal(await ftso1.assetFtsos(1), ftso3.address);
      assert.equal(await ftso1.assetFtsos(2), ftso4.address);

      // length of assetFtsos lists should match
      await expectRevert.unspecified(ftso1.assetFtsos(3))
      await expectRevert.unspecified(ftso2.assetFtsos(1))
      await expectRevert.unspecified(ftso3.assetFtsos(1))
      await expectRevert.unspecified(ftso4.assetFtsos(1))
    });

    it("Should update Asset FTSOs on FTSO", async () => {
      // Setup 4 ftsos, ftso1 is multi asset, with reference to next 3 ftsos
      let [ftso1, ftso2, ftso3, ftso4] = await settingWithFourFTSOs(accounts, ftsoManager, true);
      await setDefaultGovernanceParameters(ftsoManager);

      await ftsoManager.addFtso(ftso1.address);
      await ftsoManager.addFtso(ftso2.address);
      await ftsoManager.addFtso(ftso3.address);
      await ftsoManager.addFtso(ftso4.address);

      // set asset ftsos to ftso
      await ftsoManager.setFtsoAssetFtsos(ftso1.address, [ftso2, ftso3, ftso4].map(ftso => ftso.address));

      // multiasset ftsos for ftso 1 should match
      assert.equal(await ftso1.assetFtsos(0), ftso2.address);
      assert.equal(await ftso1.assetFtsos(1), ftso3.address);
      assert.equal(await ftso1.assetFtsos(2), ftso4.address);

      // length of assetFtsos lists should match
      await expectRevert.unspecified(ftso1.assetFtsos(3))
      await expectRevert.unspecified(ftso2.assetFtsos(1))
      await expectRevert.unspecified(ftso3.assetFtsos(1))
      await expectRevert.unspecified(ftso4.assetFtsos(1))
    });

    it("Should not set Asset FTSOs to FTSO if not from governance", async () => {
      // Setup 4 ftsos, ftso1 is multi asset, with reference to next 3 ftsos
      let [ftso1, ftso2, ftso3, ftso4] = await settingWithFourFTSOs(accounts, ftsoManager, true);
      await setDefaultGovernanceParameters(ftsoManager);

      await ftsoManager.addFtso(ftso2.address);
      await ftsoManager.addFtso(ftso3.address);
      await ftsoManager.addFtso(ftso4.address);

      // set asset ftsos to ftso
      let setPromise = ftsoManager.setFtsoAssetFtsos(ftso1.address, [ftso2, ftso3, ftso4].map(ftso => ftso.address), { from: accounts[1] });

      await expectRevert(setPromise, ERR_GOVERNANCE_ONLY);
    });

    it("Should not set empty list of Asset FTSOs to FTSO", async () => {
      // Setup 4 ftsos, ftso1 is multi asset, with reference to next 3 ftsos
      let [ftso1, ftso2, ftso3, ftso4] = await settingWithFourFTSOs(accounts, ftsoManager, true);
      await setDefaultGovernanceParameters(ftsoManager);

      await ftsoManager.addFtso(ftso2.address);
      await ftsoManager.addFtso(ftso3.address);
      await ftsoManager.addFtso(ftso4.address);

      // set asset ftsos to ftso
      let setPromise = ftsoManager.setFtsoAssetFtsos(ftso1.address, []);

      await expectRevert(setPromise, "Asset ftsos list empty");
    });

    it("Should not set FTSO (itself) in Asset FTSOs to FTSO", async () => {
      // Setup 4 ftsos, ftso1 is multi asset, with reference to next 3 ftsos
      let [ftso1, ftso2, ftso3, ftso4] = await settingWithFourFTSOs(accounts, ftsoManager, true);
      await setDefaultGovernanceParameters(ftsoManager);

      await ftsoManager.addFtso(ftso2.address);
      await ftsoManager.addFtso(ftso3.address);
      await ftsoManager.addFtso(ftso4.address);

      // set asset ftsos to ftso
      let setPromise = ftsoManager.setFtsoAssetFtsos(ftso1.address, [ftso2, ftso3, ftso1, ftso4].map(ftso => ftso.address));

      await expectRevert(setPromise, "ftso equals asset ftso");
    });

    it("Should add multi Asset FTSO if all ftsos are added", async () => {
      // Setup 4 ftsos, ftso1 is multi asset, with reference to next 3 ftsos
      let [ftso1, ftso2, ftso3, ftso4] = await settingWithFourFTSOs(accounts, ftsoManager, true);
      await setDefaultGovernanceParameters(ftsoManager);

      await ftsoManager.addFtso(ftso2.address);
      await ftsoManager.addFtso(ftso3.address);
      await ftsoManager.addFtso(ftso4.address);

      // set asset ftsos to ftso
      await ftsoManager.setFtsoAssetFtsos(ftso1.address, [ftso2, ftso3, ftso4].map(ftso => ftso.address));
      await ftsoManager.addFtso(ftso1.address);

      // multiasset ftsos for ftso 1 should match
      assert.equal(await ftso1.assetFtsos(0), ftso2.address);
      assert.equal(await ftso1.assetFtsos(1), ftso3.address);
      assert.equal(await ftso1.assetFtsos(2), ftso4.address);

      // length of assetFtsos lists should match
      await expectRevert.unspecified(ftso1.assetFtsos(3))
      await expectRevert.unspecified(ftso2.assetFtsos(1))
      await expectRevert.unspecified(ftso3.assetFtsos(1))
      await expectRevert.unspecified(ftso4.assetFtsos(1))
    });

    it("Should not add multi Asset FTSO if not all ftsos are added", async () => {
      // Setup 4 ftsos, ftso1 is multi asset, with reference to next 3 ftsos
      let [ftso1, ftso2, ftso3, ftso4] = await settingWithFourFTSOs(accounts, ftsoManager, true);
      await setDefaultGovernanceParameters(ftsoManager);

      await ftsoManager.addFtso(ftso2.address);
      await ftsoManager.addFtso(ftso3.address);
      await ftsoManager.addFtso(ftso4.address);

      // set asset ftsos to ftso
      await ftsoManager.setFtsoAssetFtsos(ftso1.address, [ftso2, ftso3, ftso4].map(ftso => ftso.address));
      await ftsoManager.removeFtso(ftso4.address);
      await expectRevert(ftsoManager.addFtso(ftso1.address), ERR_XASSET_FTSO_NOT_MANAGED);
    });

    it("Should not remove FTSO if used in multi Asset ftso", async () => {
      // Setup 4 ftsos, ftso1 is multi asset, with reference to next 3 ftsos
      let [ftso1, ftso2, ftso3, ftso4] = await settingWithFourFTSOs(accounts, ftsoManager, true);
      await setDefaultGovernanceParameters(ftsoManager);

      await ftsoManager.addFtso(ftso2.address);
      await ftsoManager.addFtso(ftso3.address);
      await ftsoManager.addFtso(ftso4.address);

      // set asset ftsos to ftso
      await ftsoManager.setFtsoAssetFtsos(ftso1.address, [ftso2, ftso3, ftso4].map(ftso => ftso.address));
      await ftsoManager.addFtso(ftso1.address);
      await expectRevert(ftsoManager.removeFtso(ftso2.address), ERR_XASSET_FTSO_NOT_MANAGED);
    });

    it("Should governance set FTSO parameters to FTSO manager and then the FTSO manager set the FTSOs on init", async () => {
      // Setup 4 ftsos, ftso1 is multi asset, with reference to next 3 ftsos
      let [ftso1, ftso2, ftso3, ftso4] = await settingWithFourFTSOs(accounts, ftsoManager, true);
      // init reward epoch
      let paramList = [1, 1 + 2, 1000, 10001, 50, 1500, 10 * DAY];
      let paramListBN = paramList.map(x => toBN(x));
      let paramListBNWithoutRewardExpiry = paramListBN.slice(0, -1)

      let trustedAddresses = [accounts[8], accounts[9]]

      // setup governance parameters
      await (ftsoManager.setGovernanceParameters as any)(...paramListBN, trustedAddresses);

      // add ftsos, parameters should be set by FTSOManager
      await ftsoManager.addFtso(ftso1.address, { from: accounts[0] });
      await ftsoManager.addFtso(ftso2.address, { from: accounts[0] });
      await ftsoManager.addFtso(ftso3.address, { from: accounts[0] });
      await ftsoManager.addFtso(ftso4.address, { from: accounts[0] });
      await ftsoManager.setFtsoAssetFtsos(ftso1.address, [ftso2, ftso3, ftso4].map(ftso => ftso.address));

      await ftsoManager.activate();
      // await ftsoManager.daemonize();

      let ftso1Params = numberedKeyedObjectToList(await ftso1.epochsConfiguration());
      let ftso2Params = numberedKeyedObjectToList(await ftso2.epochsConfiguration());
      let ftso3Params = numberedKeyedObjectToList(await ftso2.epochsConfiguration());
      let ftso4Params = numberedKeyedObjectToList(await ftso2.epochsConfiguration());

      let trustedAddresses1 = ftso1Params.pop();
      let trustedAddresses2 = ftso2Params.pop();
      let trustedAddresses3 = ftso3Params.pop();
      let trustedAddresses4 = ftso4Params.pop();

      // numeric epoch configuration should match the set one
      assert(doBNListsMatch(paramListBNWithoutRewardExpiry, ftso1Params as BN[]), "Wrong FTSO 1 governance parameters");
      assert(doBNListsMatch(paramListBNWithoutRewardExpiry, ftso2Params as BN[]), "Wrong FTSO 2 governance parameters");
      assert(doBNListsMatch(paramListBNWithoutRewardExpiry, ftso3Params as BN[]), "Wrong FTSO 3 governance parameters");
      assert(doBNListsMatch(paramListBNWithoutRewardExpiry, ftso4Params as BN[]), "Wrong FTSO 4 governance parameters");

      compareArrays(trustedAddresses, trustedAddresses1 as string[]);
      compareArrays(trustedAddresses, trustedAddresses2 as string[]);
      compareArrays(trustedAddresses, trustedAddresses3 as string[]);
      compareArrays(trustedAddresses, trustedAddresses4 as string[]);

    });

    it("Should governance set FTSO parameters after two price finalizations", async () => {
      let [ftso1, ftso2] = await settingWithFourFTSOs(accounts, ftsoManager, true);

      let priceSubmitterInterface = await PriceSubmitter.new();
      // init reward epoch
      let defaultParamList = [1, 1, 1000, 10000, 50, 1500, 10 * DAY];
      let defaultParamListBN = defaultParamList.map(x => toBN(x));
      let trustedAddresses = [accounts[6], accounts[7]];
      await (ftsoManager.setGovernanceParameters as any)(...defaultParamListBN, trustedAddresses);

      await ftsoManager.addFtso(ftso1.address, { from: accounts[0] });
      await ftsoManager.addFtso(ftso2.address, { from: accounts[0] });

      await ftsoManager.activate();
      await ftsoManager.daemonize(); // initialize reward epoch
      await ftsoManager.daemonize(); // initialize price epoch

      // check price submitter trusted addresses
      const setTrustedAddresses1 = priceSubmitterInterface.contract.methods.setTrustedAddresses(trustedAddresses).encodeABI();
      const invocationCount1 = await mockPriceSubmitter.invocationCountForCalldata.call(setTrustedAddresses1);
      assert.equal(invocationCount1.toNumber(), 1);

      await increaseTimeTo(startTs, 120 + 30);
      await ftsoManager.daemonize(); // finalize price epoch
      await ftsoManager.daemonize(); // initialize price epoch

      let epoch = 1;

      await submitSomePrices(epoch, ftso1, 10, accounts);
      await submitSomePrices(epoch, ftso2, 10, accounts);

      await increaseTimeTo(startTs, 120 * 2);
      await ftsoManager.daemonize();

      await revealSomePrices(ftso1, 10, epoch, accounts);
      await revealSomePrices(ftso2, 10, epoch, accounts);

      await increaseTimeTo(startTs, 120 * 2 + 30);
      let tx = await ftsoManager.daemonize(); // finalize price epoch
      await ftsoManager.daemonize(); // initialize price epoch

      // Assert
      expectEvent(tx, "PriceEpochFinalized");
      epoch = 2;
      await submitSomePrices(epoch, ftso1, 10, accounts);
      await submitSomePrices(epoch, ftso2, 10, accounts);

      await increaseTimeTo(startTs, 120 * 3);
      tx = await ftsoManager.daemonize();

      await revealSomePrices(ftso1, 10, epoch, accounts);
      await revealSomePrices(ftso2, 10, epoch, accounts);

      await increaseTimeTo(startTs, 120 * 3 + 30);
      tx = await ftsoManager.daemonize(); // finalize price epoch
      await ftsoManager.daemonize(); // initialize price epoch

      expectEvent(tx, "PriceEpochFinalized");

      epoch = 3
      await submitSomePrices(epoch, ftso1, 10, accounts);
      await submitSomePrices(epoch, ftso2, 10, accounts);

      let paramList = [1, 1 + 2, 1000, 10001, 50, 1500, 10 * DAY];
      let paramListBN = paramList.map(x => toBN(x));
      let paramListBNWithoutRewardExpiry = paramListBN.slice(0, -1)

      trustedAddresses = [accounts[8], accounts[9]];
      await (ftsoManager.setGovernanceParameters as any)(...paramListBN, trustedAddresses);

      await increaseTimeTo(startTs, 120 * 4);
      tx = await ftsoManager.daemonize();

      await revealSomePrices(ftso1, 10, epoch, accounts);
      await revealSomePrices(ftso2, 10, epoch, accounts);

      await increaseTimeTo(startTs, 120 * 4 + 30);
      tx = await ftsoManager.daemonize(); // finalize price epoch
      expectEvent(tx, "PriceEpochFinalized");

      await ftsoManager.daemonize(); // initialize price epoch

      // check price submitter trusted addresses
      const setTrustedAddresses2 = priceSubmitterInterface.contract.methods.setTrustedAddresses(trustedAddresses).encodeABI();
      const invocationCount2 = await mockPriceSubmitter.invocationCountForCalldata.call(setTrustedAddresses2);
      assert.equal(invocationCount2.toNumber(), 1);


      let ftso1Params = numberedKeyedObjectToList(await ftso1.epochsConfiguration());
      let ftso2Params = numberedKeyedObjectToList(await ftso2.epochsConfiguration());

      let trustedAddresses1 = ftso1Params.pop();
      let trustedAddresses2 = ftso2Params.pop();

      assert(doBNListsMatch(paramListBNWithoutRewardExpiry, ftso1Params as BN[]), "Wrong FTSO 1 governance parameters");
      assert(doBNListsMatch(paramListBNWithoutRewardExpiry, ftso2Params as BN[]), "Wrong FTSO 2 governance parameters");
      assert(!doBNListsMatch(paramListBN, defaultParamListBN), "Changed parameters should not match the default ones.");
      compareArrays(trustedAddresses, trustedAddresses1 as string[]);
      compareArrays(trustedAddresses, trustedAddresses2 as string[]);
    });

    it("Should emit event if initialize price epoch fails and catches reverted errors", async () => {
      // Assemble
      // stub ftso initialize
      const initializePriceEpoch = ftsoInterface.contract.methods.initializeCurrentEpochStateForReveal(10000, false).encodeABI();
      await mockFtso.givenCalldataRevertWithMessage(initializePriceEpoch, "I am broken");
      const initializePriceEpochFallback = ftsoInterface.contract.methods.initializeCurrentEpochStateForReveal(0, true).encodeABI();
      await mockFtso.givenCalldataRunOutOfGas(initializePriceEpochFallback);

      await setDefaultGovernanceParameters(ftsoManager);
      // add fakey ftso
      await ftsoManager.addFtso(mockFtso.address, { from: accounts[0] });
      // activate ftso manager
      await ftsoManager.activate();
      await increaseTimeTo(startTs, REVEAL_EPOCH_DURATION_S);
      await ftsoManager.daemonize();

      await increaseTimeTo(startTs, 120);

      // Act
      // Simulate the daemon tickling reward manager
      let tx = await ftsoManager.daemonize();
      // Assert
      expectEvent(tx, "InitializingCurrentEpochStateForRevealFailed", { ftso: mockFtso.address, epochId: toBN(1) });

      const {
        0: lastErrorBlockArr,
        1: numErrorsArr,
        2: errorStringArr,
        3: errorContractArr,
        4: totalDaemonizedErrors
      } = await ftsoManager.showRevertedErrors(0, 2);

      assert.equal(lastErrorBlockArr[0].toNumber(), tx.logs[0].blockNumber);
      assert.equal(numErrorsArr[0].toNumber(), 1);
      assert.equal(errorStringArr[0], "I am broken");
      assert.equal(errorContractArr[0], mockFtso.address);
      assert.equal(totalDaemonizedErrors.toNumber(), 2);

      assert.equal(lastErrorBlockArr[1].toNumber(), tx.logs[0].blockNumber);
      assert.equal(numErrorsArr[1].toNumber(), 1);
      assert.equal(errorStringArr[1], "err fallback init epoch for reveal");
      assert.equal(errorContractArr[1], mockFtso.address);
      assert.equal(totalDaemonizedErrors.toNumber(), 2);
    });

    it("Should get correct reward manager", async () => {
      let contract = await ftsoManager.getFtsoRewardManager();
      expect(contract).to.equals(mockRewardManager.address);
    });

    it("Should get correct registry", async () => {
      let contract = await ftsoManager.getFtsoRegistry();
      expect(contract).to.equals(ftsoRegistry.address);
      assert.equal(contract, ftsoRegistry.address)
    });

    it("Should get correct voter whitelister", async () => {
      let contract = await ftsoManager.getVoterWhitelister();
      expect(contract).to.equals(mockVoterWhitelister.address);
    });

    it("Should get correct supply", async () => {
      let contract = await ftsoManager.getSupply();
      expect(contract).to.equals(mockSupply.address);
    });

    it("Should get correct cleanup block number manager", async () => {
      let contract = await ftsoManager.getCleanupBlockNumberManager();
      expect(contract).to.equals(cleanupBlockNumberManager.address);
    });


  });

  describe("Price epochs, finalization", async () => {
    it("Should finalize a price epoch only", async () => {
      // Assemble
      await ftsoManager.activate();
      await increaseTimeTo(startTs, REVEAL_EPOCH_DURATION_S);
      await ftsoManager.daemonize(); // initialize reward epoch
      await ftsoManager.daemonize(); // initialize price epoch

      // Time travel 120 seconds
      await increaseTimeTo(startTs, 120 + REVEAL_EPOCH_DURATION_S);
      // Act
      let tx = await ftsoManager.daemonize();
      // Assert
      expectEvent(tx, "PriceEpochFinalized");
      expectEvent.notEmitted(tx, "RewardEpochFinalized");
    });

    it("Should finalize a price epoch at the configured interval", async () => {
      // Assemble
      await ftsoManager.activate();
      await increaseTimeTo(startTs, REVEAL_EPOCH_DURATION_S);
      await ftsoManager.daemonize(); // initialize reward epoch
      await ftsoManager.daemonize(); // initialize price epoch

      // Time travel 120 seconds
      await increaseTimeTo(startTs, 120 + REVEAL_EPOCH_DURATION_S);
      await ftsoManager.daemonize(); // finalize price epoch
      await ftsoManager.daemonize(); // initialize price epoch

      // Time travel another 120 seconds
      await increaseTimeTo(startTs, 120 * 2 + REVEAL_EPOCH_DURATION_S);
      // Act
      let tx = await ftsoManager.daemonize();
      // Assert
      expectEvent(tx, "PriceEpochFinalized");
      expectEvent.notEmitted(tx, "RewardEpochFinalized");
    });

    it("Should finalize price epoch for winning ftso with no reward recipients", async () => {
      // Assemble
      // stub randomizer
      const getCurrentRandom = ftsoInterface.contract.methods.getCurrentRandom().encodeABI();
      await mockFtso.givenMethodReturnUint(getCurrentRandom, 0);
      // stub finalizer
      const finalizePriceEpoch = ftsoInterface.contract.methods.finalizePriceEpoch(0, true).encodeABI();
      const finalizePriceEpochReturn = web3.eth.abi.encodeParameters(
        ['address[]', 'uint256[]', 'uint256'],
        [[], [], '0']);
      await mockFtso.givenMethodReturn(finalizePriceEpoch, finalizePriceEpochReturn);

      await setDefaultGovernanceParameters(ftsoManager);
      // add fakey ftso
      await ftsoManager.addFtso(mockFtso.address, { from: accounts[0] });
      // activate ftso manager
      await ftsoManager.activate();
      await increaseTimeTo(startTs, REVEAL_EPOCH_DURATION_S);
      await ftsoManager.daemonize(); // initialize reward epoch
      await ftsoManager.daemonize(); // initialize price epoch

      // Time travel 120 seconds
      await increaseTimeTo(startTs, 120 + REVEAL_EPOCH_DURATION_S);

      // Act
      let tx = await ftsoManager.daemonize();

      // Assert
      expectEvent(tx, "PriceEpochFinalized");
    });

    it("Should finalize price epoch and distribute unclaimed rewards", async () => {
      // Assemble
      // stub ftso randomizer
      const getCurrentRandom = ftsoInterface.contract.methods.getCurrentRandom().encodeABI();
      await mockFtso.givenMethodReturnUint(getCurrentRandom, 0);
      // stub ftso finalizer
      const finalizePriceEpoch = ftsoInterface.contract.methods.finalizePriceEpoch(0, true).encodeABI();
      const finalizePriceEpochReturn = web3.eth.abi.encodeParameters(
        ['address[]', 'uint256[]', 'uint256'],
        [[accounts[1], accounts[2]], [25, 75], 100]);
      await mockFtso.givenMethodReturn(finalizePriceEpoch, finalizePriceEpochReturn);

      await setDefaultGovernanceParameters(ftsoManager);
      // add fakey ftso
      await ftsoManager.addFtso(mockFtso.address, { from: accounts[0] });
      // activate ftso manager
      await ftsoManager.activate();
      await increaseTimeTo(startTs, REVEAL_EPOCH_DURATION_S);
      await ftsoManager.daemonize(); // intialize reward epoch
      await ftsoManager.daemonize(); // initialize price epoch

      // Time travel 120 seconds
      await increaseTimeTo(startTs, 120 + REVEAL_EPOCH_DURATION_S);

      // Act
      // Simulate the daemon tickling reward manager
      await ftsoManager.daemonize();

      // address[] memory addresses,
      // uint256[] memory weights,
      // uint256 totalWeight,
      // uint256 epochId,
      // address ftso,
      // uint256 priceEpochDurationSeconds,
      // uint256 currentRewardEpoch
      const distributeRewards = ftsoRewardManagerInterface.contract.methods.distributeRewards(
        [accounts[1], accounts[2]],
        [25, 75],
        100,
        0,
        mockFtso.address,
        120,
        0,
        startTs.addn(PRICE_EPOCH_DURATION_S - 1),
        await ftsoManager.getRewardEpochVotePowerBlock(0)
      ).encodeABI();

      // Assert
      const invocationCountWithData = await mockRewardManager.invocationCountForCalldata.call(distributeRewards);
      assert.equal(invocationCountWithData.toNumber(), 1);
    });

    it("Should finalize price epoch and emit event if distribute rewards fails", async () => {
      // Assemble
      // stub ftso randomizer
      const getCurrentRandom = ftsoInterface.contract.methods.getCurrentRandom().encodeABI();
      await mockFtso.givenMethodReturnUint(getCurrentRandom, 0);
      // stub ftso finalizer
      const finalizePriceEpoch = ftsoInterface.contract.methods.finalizePriceEpoch(0, true).encodeABI();
      const finalizePriceEpochReturn = web3.eth.abi.encodeParameters(
        ['address[]', 'uint256[]', 'uint256'],
        [[accounts[1], accounts[2]], [25, 75], 100]);
      await mockFtso.givenMethodReturn(finalizePriceEpoch, finalizePriceEpochReturn);

      await setDefaultGovernanceParameters(ftsoManager);
      // add fakey ftso
      await ftsoManager.addFtso(mockFtso.address, { from: accounts[0] });
      // activate ftso manager
      await ftsoManager.activate();
      await increaseTimeTo(startTs, REVEAL_EPOCH_DURATION_S);
      await ftsoManager.daemonize(); // initialize reward epoch
      await ftsoManager.daemonize(); // initialize price epoch

      // Time travel 120 seconds
      await increaseTimeTo(startTs, 120 + REVEAL_EPOCH_DURATION_S);

      // address[] memory addresses,
      // uint256[] memory weights,
      // uint256 totalWeight,
      // uint256 epochId,
      // address ftso,
      // uint256 priceEpochDurationSeconds,
      // uint256 currentRewardEpoch
      const distributeRewards = ftsoRewardManagerInterface.contract.methods.distributeRewards(
        [accounts[1], accounts[2]],
        [25, 75],
        100,
        0,
        mockFtso.address,
        120,
        0,
        startTs.addn(PRICE_EPOCH_DURATION_S - 1),
        await ftsoManager.getRewardEpochVotePowerBlock(0)
      ).encodeABI();

      await mockRewardManager.givenMethodRevertWithMessage(distributeRewards, "I am broken");
      // Act
      // Simulate the daemon tickling reward manager
      let tx = await ftsoManager.daemonize();

      // Assert
      expectEvent(tx, "DistributingRewardsFailed", { ftso: mockFtso.address, epochId: toBN(0) })
    });

    it("Should finalize price epoch and declare non-winning but next eligible ftso the winner", async () => {
      // Assemble
      // Force the first FTSO random number generator to yield FTSO 0 as reward FTSO
      const mockFtsoNoAccounts = await MockFtso.new();
      // const getCurrentRandom = ftsoInterface.contract.methods.getCurrentRandom().encodeABI();
      // await mockFtsoNoAccounts.givenMethodReturnUint(getCurrentRandom, 0);
      // Rig FTSO0 to yield no accounts
      const finalizePriceEpochFtso0 = ftsoInterface.contract.methods.finalizePriceEpoch(0, true).encodeABI();
      const finalizePriceEpochReturnFtso0 = web3.eth.abi.encodeParameters(
        ['address[]', 'uint256[]', 'uint256'],
        [[], [], 100]);
      await mockFtsoNoAccounts.givenMethodReturn(finalizePriceEpochFtso0, finalizePriceEpochReturnFtso0);
      // stub FTSO1 to actually contain rewardable accounts
      const finalizePriceEpoch = ftsoInterface.contract.methods.finalizePriceEpoch(0, true).encodeABI();
      const finalizePriceEpochReturn = web3.eth.abi.encodeParameters(
        ['address[]', 'uint256[]', 'uint256'],
        [[accounts[1], accounts[2]], [25, 75], 100]);
      await mockFtso.givenMethodReturn(finalizePriceEpoch, finalizePriceEpochReturn);
      // give reward manager some nats to distribute
      // await web3.eth.sendTransaction({ from: accounts[0], to: mockRewardManager.address, value: 1000000 });

      await setDefaultGovernanceParameters(ftsoManager);
      // add fakey unrewardable ftso 0
      await ftsoManager.addFtso(mockFtsoNoAccounts.address, { from: accounts[0] });
      // add fakey rewardable ftso 1
      await ftsoManager.addFtso(mockFtso.address, { from: accounts[0] });
      // activate ftso manager
      await ftsoManager.activate();
      await increaseTimeTo(startTs, REVEAL_EPOCH_DURATION_S);
      await ftsoManager.daemonize(); // initialize reward epoch
      await ftsoManager.daemonize(); // initialize price epoch

      // Time travel 120 seconds
      await increaseTimeTo(startTs, 120 + REVEAL_EPOCH_DURATION_S);

      // Act
      // Simulate the daemon tickling reward manager
      let tx = await ftsoManager.daemonize();

      // Assert
      // Should equal FTSO 1, the next eligible ftso in the list
      assert.equal(await ftsoManager.lastRewardedFtsoAddress(), mockFtso.address);
      expectEvent.notEmitted(tx, "DistributingRewardsFailed");
      expectEvent(tx, "PriceEpochFinalized", { chosenFtso: mockFtso.address, rewardEpochId: toBN(0) });
    });

    it("Should force finalize the price after one finalization", async () => {
      let [ftso1, ftso2] = await settingWithTwoFTSOs(accounts, ftsoManager);
      // init reward epoch
      await setDefaultGovernanceParameters(ftsoManager);

      await ftsoManager.addFtso(ftso1.address, { from: accounts[0] });
      await ftsoManager.addFtso(ftso2.address, { from: accounts[0] });

      await ftsoManager.activate();
      await increaseTimeTo(startTs, REVEAL_EPOCH_DURATION_S);
      await ftsoManager.daemonize(); // initialize reward epoch

      await increaseTimeTo(startTs, 120 + REVEAL_EPOCH_DURATION_S);
      await ftsoManager.daemonize(); // initialize price epoch


      let epoch = 1;
      await submitSomePrices(epoch, ftso1, 10, accounts);
      await submitSomePrices(epoch, ftso2, 10, accounts);

      await increaseTimeTo(startTs, 2 * 120);
      await ftsoManager.daemonize();

      await revealSomePrices(ftso1, 10, epoch, accounts);
      await revealSomePrices(ftso2, 10, epoch, accounts);

      await increaseTimeTo(startTs, 2 * 120 + REVEAL_EPOCH_DURATION_S);
      await ftsoManager.daemonize(); // finalize price epoch

      let ftso1Events = await ftso1.getPastEvents("PriceFinalized")
      let ftso2Events = await ftso2.getPastEvents("PriceFinalized")
      assert.equal(lastOf(ftso1Events).args.finalizationType.toNumber(), 1);
      assert.equal(lastOf(ftso2Events).args.finalizationType.toNumber(), 1);

      // initialize price epoch is called in a separate block as finalize price epoch
      await ftsoManager.daemonize();

      // reveal only for ftso2, not ftso1
      epoch = 2;
      await submitSomePrices(epoch, ftso2, 10, accounts);

      await increaseTimeTo(startTs, 3 * 120);
      await ftsoManager.daemonize();

      await revealSomePrices(ftso2, 10, epoch, accounts);

      await increaseTimeTo(startTs, 3 * 120 + REVEAL_EPOCH_DURATION_S);

      // finalize, ftso1 will force finalize
      await ftsoManager.daemonize();

      ftso1Events = await ftso1.getPastEvents("PriceFinalized");
      ftso2Events = await ftso2.getPastEvents("PriceFinalized");
      assert.equal(lastOf(ftso1Events).args.finalizationType.toNumber(), 3);
      assert.equal(lastOf(ftso2Events).args.finalizationType.toNumber(), 1);
    });

    it("Should emit event if finalize price epoch fails due to WEIGHTED_MEDIAN", async () => {
      // Assemble
      // stub ftso randomizer
      const getCurrentRandom = ftsoInterface.contract.methods.getCurrentRandom().encodeABI();
      await mockFtso.givenMethodReturnUint(getCurrentRandom, 0);
      // stub ftso finalizer
      const finalizePriceEpoch = ftsoInterface.contract.methods.finalizePriceEpoch(0, true).encodeABI();
      const fallbackFinalizePriceEpoch = ftsoInterface.contract.methods.fallbackFinalizePriceEpoch(0).encodeABI();
      const forceFinalizePriceEpoch = ftsoInterface.contract.methods.forceFinalizePriceEpoch(0).encodeABI();
      await mockFtso.givenMethodRevertWithMessage(finalizePriceEpoch, "I am broken");
      await mockFtso.givenMethodReturnUint(fallbackFinalizePriceEpoch, 0);
      await mockFtso.givenMethodReturnUint(forceFinalizePriceEpoch, 0);

      await setDefaultGovernanceParameters(ftsoManager);
      // add fakey ftso
      await ftsoManager.addFtso(mockFtso.address, { from: accounts[0] });
      // activate ftso manager
      await ftsoManager.activate();
      await increaseTimeTo(startTs, REVEAL_EPOCH_DURATION_S);
      await ftsoManager.daemonize(); // initialize reward epoch
      await ftsoManager.daemonize(); // initialize price epoch

      // Time travel to reveal end
      await increaseTimeTo(startTs, 120 + REVEAL_EPOCH_DURATION_S);

      // Act
      // Simulate the daemon tickling reward manager
      let tx = await ftsoManager.daemonize();

      // Assert
      // FinalizingPriceEpochFailed due to WEIGHTED_MEDIAN
      expectEvent(tx, "FinalizingPriceEpochFailed", { ftso: mockFtso.address, epochId: toBN(0), failingType: toBN(1) })

      let finalizingPriceEpochFailedEvents = await ftsoManager.getPastEvents("FinalizingPriceEpochFailed")

      const {
        0: lastErrorBlockArr,
        1: numErrorsArr,
        2: errorStringArr,
        3: errorContractArr,
        4: totalDaemonizedErrors
      } = await ftsoManager.showRevertedErrors(0, 3);

      assert.equal(lastErrorBlockArr[0].toNumber(), finalizingPriceEpochFailedEvents[0].blockNumber);
      assert.equal(numErrorsArr[0].toNumber(), 1);
      assert.equal(errorStringArr[0], "I am broken");
      assert.equal(errorContractArr[0], mockFtso.address);
    });

    it("Should emit event if finalize price epoch fails due to TRUSTED_ADDRESSES", async () => {
      // Assemble
      // stub ftso randomizer
      const getCurrentRandom = ftsoInterface.contract.methods.getCurrentRandom().encodeABI();
      await mockFtso.givenMethodReturnUint(getCurrentRandom, 0);
      // stub ftso finalizer
      const finalizePriceEpoch = ftsoInterface.contract.methods.finalizePriceEpoch(0, true).encodeABI();
      const fallbackFinalizePriceEpoch = ftsoInterface.contract.methods.fallbackFinalizePriceEpoch(0).encodeABI();
      const forceFinalizePriceEpoch = ftsoInterface.contract.methods.forceFinalizePriceEpoch(0).encodeABI();
      await mockFtso.givenMethodRevertWithMessage(finalizePriceEpoch, "I am broken");
      await mockFtso.givenMethodRevertWithMessage(fallbackFinalizePriceEpoch, "fallbackFinalizePriceEpoch broken too");
      await mockFtso.givenMethodReturnUint(forceFinalizePriceEpoch, 0);

      await setDefaultGovernanceParameters(ftsoManager);
      // add fakey ftso
      await ftsoManager.addFtso(mockFtso.address, { from: accounts[0] });
      // activte ftso manager
      await ftsoManager.activate();
      await increaseTimeTo(startTs, REVEAL_EPOCH_DURATION_S);
      await ftsoManager.daemonize(); // initialize reward epoch
      await ftsoManager.daemonize(); // initialize price epoch

      // Time travel 120 seconds
      await increaseTimeTo(startTs, 120 + REVEAL_EPOCH_DURATION_S);

      // Act
      // Simulate the flare daemon tickling reward manager
      let tx = await ftsoManager.daemonize();

      // Assert
      // FinalizingPriceEpochFailed due to TRUSTED_ADDRESSES
      expectEvent(tx, "FinalizingPriceEpochFailed", { ftso: mockFtso.address, epochId: toBN(0), failingType: toBN(2) })

      let finalizingPriceEpochFailedEvents = await ftsoManager.getPastEvents("FinalizingPriceEpochFailed")

      const {
        0: lastErrorBlockArr1,
        1: numErrorsArr1,
        2: errorStringArr1,
        3: errorContractArr1,
        4: totalDaemonizedErrors1
      } = await ftsoManager.showRevertedErrors(0, 3);

      assert.equal(lastErrorBlockArr1[1].toNumber(), finalizingPriceEpochFailedEvents[1].blockNumber);
      assert.equal(numErrorsArr1[1].toNumber(), 1);
      assert.equal(errorStringArr1[1], "fallbackFinalizePriceEpoch broken too");
      assert.equal(errorContractArr1[1], mockFtso.address);
    });

    it("Should revert if finalize price epoch fails due to PREVIOUS_PRICE_COPIED", async () => {
      // Assemble
      // stub ftso randomizer
      const getCurrentRandom = ftsoInterface.contract.methods.getCurrentRandom().encodeABI();
      await mockFtso.givenMethodReturnUint(getCurrentRandom, 0);
      // stub ftso finalizer
      const finalizePriceEpoch = ftsoInterface.contract.methods.finalizePriceEpoch(0, true).encodeABI();
      const fallbackFinalizePriceEpoch = ftsoInterface.contract.methods.fallbackFinalizePriceEpoch(0).encodeABI();
      const forceFinalizePriceEpoch = ftsoInterface.contract.methods.forceFinalizePriceEpoch(0).encodeABI();
      await mockFtso.givenMethodRevertWithMessage(finalizePriceEpoch, "I am broken");
      await mockFtso.givenMethodRevertWithMessage(fallbackFinalizePriceEpoch, "fallbackFinalizePriceEpoch broken too");
      await mockFtso.givenMethodRevertWithMessage(forceFinalizePriceEpoch, "forceFinalizePriceEpoch broken too");

      await setDefaultGovernanceParameters(ftsoManager);
      // add fakey ftso
      await ftsoManager.addFtso(mockFtso.address, { from: accounts[0] });
      // activte ftso manager
      await ftsoManager.activate();
      await increaseTimeTo(startTs, REVEAL_EPOCH_DURATION_S);
      await ftsoManager.daemonize(); // initialize reward epoch
      await ftsoManager.daemonize(); // initialize price epoch

      // Time travel 120 seconds
      await increaseTimeTo(startTs, 120 + REVEAL_EPOCH_DURATION_S);

      // Act
      // Simulate the flare daemon tickling reward manager
      await expectRevert(ftsoManager.daemonize(), "forceFinalizePriceEpoch broken too");
    });


    it("Should return correct price epochs", async () => {
      let lastUnprocessed = await ftsoManager.getLastUnprocessedPriceEpochData();
      assert(lastUnprocessed[0].eq(
        startTs.addn(REVEAL_EPOCH_DURATION_S)
          .sub(startTs)
          .div(toBN(PRICE_EPOCH_DURATION_S))
      ), "Wrong price epoch");
      assert(lastUnprocessed[1].eq(startTs.addn(REVEAL_EPOCH_DURATION_S)), "Wrong epoch")

      await ftsoManager.activate();
      await increaseTimeTo(startTs, REVEAL_EPOCH_DURATION_S);
      await ftsoManager.daemonize(); // _initializeFirstRewardEpoch
      await ftsoManager.daemonize();
      lastUnprocessed = await ftsoManager.getLastUnprocessedPriceEpochData();
      assert(lastUnprocessed[2]);

      await increaseTimeTo(startTs, PRICE_EPOCH_DURATION_S + REVEAL_EPOCH_DURATION_S);
      await ftsoManager.daemonize();
      lastUnprocessed = await ftsoManager.getLastUnprocessedPriceEpochData();
      assert(!lastUnprocessed[2]);
    });

    it("Should set notInitializedFtsos[ftso]=true if not in fallback mode and then delete it", async () => {
      const initializeCurrentEpochStateForReveal = ftsoInterface.contract.methods.initializeCurrentEpochStateForReveal(10000, false).encodeABI();
      await mockFtso.givenCalldataRunOutOfGas(initializeCurrentEpochStateForReveal);
      const initializeCurrentEpochStateForRevealFallback = ftsoInterface.contract.methods.initializeCurrentEpochStateForReveal(0, true).encodeABI();
      await mockFtso.givenCalldataRevertWithMessage(initializeCurrentEpochStateForRevealFallback, "Err");

      await setDefaultGovernanceParameters(ftsoManager);
      await ftsoManager.addFtso(mockFtso.address);

      await ftsoManager.activate();
      await increaseTimeTo(startTs, REVEAL_EPOCH_DURATION_S);
      await ftsoManager.daemonize(); // initialize reward epoch
      assert(!(await ftsoManager.notInitializedFtsos(mockFtso.address)));

      await ftsoManager.daemonize();
      assert(await ftsoManager.notInitializedFtsos(mockFtso.address));

      await increaseTimeTo(startTs, REVEAL_EPOCH_DURATION_S + PRICE_EPOCH_DURATION_S);
      await ftsoManager.daemonize(); // initialize lastUnprocessedPriceEpoc
      assert(!(await ftsoManager.notInitializedFtsos(mockFtso.address)));
    });
  });

  describe("Reward epochs, finalization", async () => {
    it("Should finalize a reward epoch", async () => {
      // Assemble
      await ftsoManager.activate();
      await increaseTimeTo(startTs, REVEAL_EPOCH_DURATION_S);
      await ftsoManager.daemonize();
      // Time travel 2 days
      await increaseTimeTo(startTs, REVEAL_EPOCH_DURATION_S + 172800);
      // Act
      let tx = await ftsoManager.daemonize();
      // // Assert
      expectEvent(tx, "RewardEpochFinalized");
    });

    it("Should finalize a reward epoch at the configured interval", async () => {
      // Assemble
      await ftsoManager.activate();
      // Time travel 2 days
      await increaseTimeTo(startTs, 172800);
      await ftsoManager.daemonize();
      // Time travel another 2 days
      await increaseTimeTo(startTs, 2 * 172800);
      // Act
      let tx = await ftsoManager.daemonize();
      // Assert
      expectEvent(tx, "RewardEpochFinalized");
    });

    it("Should finalize current reward epoch at the configured interval and the next one according to changed reward epoch duration", async () => {
      // Assemble
      await ftsoManager.activate();
      await increaseTimeTo(startTs, REVEAL_EPOCH_DURATION_S);
      await ftsoManager.daemonize(); // start first reward epoch
      await ftsoManager.setRewardEpochDurationSeconds(REWARD_EPOCH_DURATION_S + PRICE_EPOCH_DURATION_S * 10);
      // Time travel 2 days
      await increaseTimeTo(startTs, REWARD_EPOCH_DURATION_S + REVEAL_EPOCH_DURATION_S);
      // Act
      let tx = await ftsoManager.daemonize();
      // Assert
      expectEvent(tx, "RewardEpochFinalized");
      // Time travel another 2 days

      await increaseTimeTo(startTs, REWARD_EPOCH_DURATION_S * 2 + REVEAL_EPOCH_DURATION_S);
      tx = await ftsoManager.daemonize(); // initialize ftsos for reveal
      expectEvent.notEmitted(tx, "RewardEpochFinalized");

      // Time travel to reward epoch end
      await increaseTimeTo(startTs, REWARD_EPOCH_DURATION_S * 2 + REVEAL_EPOCH_DURATION_S + PRICE_EPOCH_DURATION_S * 10);
      tx = await ftsoManager.daemonize(); // finalize ftsos
      expectEvent.notEmitted(tx, "RewardEpochFinalized");
      tx = await ftsoManager.daemonize(); // finalize reward epoch
      expectEvent(tx, "RewardEpochFinalized");
    });

    it("Should set cleanup block after finalization", async () => {
      // Assemble
      await cleanupBlockNumberManager.setTriggerContractAddress(ftsoManager.address);
      const mockVpToken = await MockContract.new();
      await cleanupBlockNumberManager.registerToken(mockVpToken.address);
      await ftsoManager.activate();
      // Time travel 2 days
      await increaseTimeTo(startTs, 172800);
      await ftsoManager.daemonize();
      // Time travel another 2 days
      await increaseTimeTo(startTs, 172800 * 2);
      // Act
      let receipt = await ftsoManager.daemonize();
      // Assert
      await expectEvent.inTransaction(receipt.tx, cleanupBlockNumberManager,
        "CleanupBlockNumberSet", { theContract: mockVpToken.address, success: true });
    });

    it("Must be set as trigger to allow setting cleanup block", async () => {
      // Assemble
      const mockVpToken = await MockContract.new();
      await cleanupBlockNumberManager.registerToken(mockVpToken.address);
      await ftsoManager.activate();
      // Time travel 2 days
      await increaseTimeTo(startTs, 172800);
      await ftsoManager.daemonize();
      // Time travel another 2 days
      await increaseTimeTo(startTs, 172800 * 2);
      // Act
      let receipt = await ftsoManager.daemonize();
      // Assert
      expectEvent(receipt, "CleanupBlockNumberManagerFailedForBlock", {});
      await expectEvent.notEmitted.inTransaction(receipt.tx, cleanupBlockNumberManager, "CleanupBlockNumberSet")
    });

    it("Should setup a reward epoch when initial startup time passes", async () => {
      // Assemble
      // Store block numbers
      const b = [];
      await ftsoManager.activate();
      // Time travel 2 days
      await increaseTimeTo(startTs, 172800);
      await time.advanceBlock();
      b[0] = await web3.eth.getBlockNumber();
      // Act
      // Force another block
      await ftsoManager.daemonize();
      // Assert
      const { votepowerBlock, startBlock } = await ftsoManager.getRewardEpochData(0);
      assert.equal(Number(votepowerBlock), b[0]);
      assert.equal(Number(startBlock), b[0] + 1);
    });

    it("Should select vote power block in the correct interval and be random", async () => {
      await settingWithOneFTSO_1(accounts, ftsoInterface, mockFtso, ftsoManager);
      await ftsoManager.daemonize();
      let b: number[] = [];
      let rewardEpochDataList: any[] = [];
      let currentSnapshotTime = startTs.addn(REWARD_EPOCH_DURATION_S)
      await increaseTimeTo(startTs, REWARD_EPOCH_DURATION_S);
      await time.advanceBlock();

      b[0] = await web3.eth.getBlockNumber();
      // Act
      await ftsoManager.daemonize();
      let secondsPerBlock = 60 * 60 * 6;
      let noRuns = 5;
      for (let i = 0; i < noRuns; i++) {
        let res = toNumberify(await ftsoManager.getRewardEpochData(i));
        rewardEpochDataList.push(res);
        for (let j = 0; j < REWARD_EPOCH_DURATION_S; j += secondsPerBlock) {
          currentSnapshotTime = currentSnapshotTime.addn(secondsPerBlock);
          await increaseTimeTo(currentSnapshotTime, secondsPerBlock);
          // time.increaseTo doesn't increase block number enough, so there is almost no space for random votePowerBlock (after we divide by 7)
          for (let k = 0; k < 10; k++) {
>>>>>>> fdfbad92
            await time.advanceBlock();
          }
          await ftsoManager.daemonize();
        }
      }
      let offsets = new Set<number>();
      for (let i = 1; i < rewardEpochDataList.length; i++) {
        rewardEpochDataList[i].diff = rewardEpochDataList[i].startBlock - rewardEpochDataList[i - 1].startBlock;
        rewardEpochDataList[i].offset = rewardEpochDataList[i].startBlock - rewardEpochDataList[i].votepowerBlock;
        rewardEpochDataList[i].min = rewardEpochDataList[i].startBlock - Math.ceil(rewardEpochDataList[i].diff / VOTE_POWER_BOUNDARY_FRACTION);
        offsets.add(rewardEpochDataList[i].offset);
        assert(rewardEpochDataList[i].votepowerBlock >= rewardEpochDataList[i].min, "Vote power block in wrong range.");
      }
      assert(offsets.size > 1, "Offsets not random (ok to fail with small probability)");
    });

    it("Should finalize a reward epoch and designate a new vote power block, setting FTSOs to new block", async () => {
      // Assemble
      // stub randomizer
      const getCurrentRandom = ftsoInterface.contract.methods.getCurrentRandom().encodeABI();
      await mockFtso.givenMethodReturnUint(getCurrentRandom, 0);
      // stub finalizer
      const finalizePriceEpoch = ftsoInterface.contract.methods.finalizePriceEpoch(0, true).encodeABI();
      const finalizePriceEpochReturn = web3.eth.abi.encodeParameters(
        ['address[]', 'uint256[]', 'uint256'],
        [[], [], '0']);
      await mockFtso.givenMethodReturn(finalizePriceEpoch, finalizePriceEpochReturn);

      await setDefaultGovernanceParameters(ftsoManager);
      // add fakey ftso
      await ftsoManager.addFtso(mockFtso.address, { from: accounts[0] });
      await ftsoManager.activate();
      await increaseTimeTo(startTs, REVEAL_EPOCH_DURATION_S);
      await ftsoManager.daemonize();

      // Act
      for (let i = 1; i <= (172800 / 1200); i++) {
        // Time travel to trigger a price epoch change
        // Cheat and do every 20 mins to reduce test time
        await increaseTimeTo(startTs, 1200 * i + REVEAL_EPOCH_DURATION_S);
        // Mine at least a block
        await time.advanceBlock();
        await ftsoManager.daemonize();
      }

      // finalize reward epoch is called in a separate block as finalize price epoch
      await ftsoManager.daemonize();

      // Assert
      // Get the invocation count for setting new vote power block on mocked FTSO
      const setVotePowerBlock = web3.utils.sha3("setVotePowerBlock(uint256)")!.slice(0, 10); // first 4 bytes is function selector
      const invocationCount = await mockFtso.invocationCountForMethod.call(setVotePowerBlock);
      // Should be 2 invocations; 1 during initializing first reward epoch, 1 during reward epoch finalization - for 1 FTSO
      assert.equal(invocationCount.toNumber(), 2);
    });

    it("Should emit event if close expired reward epochs fails", async () => {
      // Assemble
      // stub ftso initialize
      const closeExpiredRewardEpoch = ftsoRewardManagerInterface.contract.methods.closeExpiredRewardEpoch(0).encodeABI();
      await mockRewardManager.givenMethodRevertWithMessage(closeExpiredRewardEpoch, "I am broken");

      await setDefaultGovernanceParameters(ftsoManager);
      // activate ftso manager
      await ftsoManager.activate();
      await increaseTimeTo(startTs, REVEAL_EPOCH_DURATION_S);
      await ftsoManager.daemonize();

      // act - go through 6 2-day rewardEpochs, so the first can be expired
      let tx = null;
      for (let i = 1; i <= 6; i++) {
        await increaseTimeTo(startTs, i * 2 * DAY + REVEAL_EPOCH_DURATION_S); // i*two days
        tx = await ftsoManager.daemonize();
      }
      // Assert
      expectEvent(tx!, "ClosingExpiredRewardEpochFailed");
    });

    it("Should call distribute rewards correctly at the transition to the next reward epoch", async () => {
      let yearSeconds = 60 * 60 * 24 * 365; // 2021

      // longer reward and price epochs - time travel and calling daemonize()
      ftsoManager = await FtsoManager.new(
        accounts[0],
        accounts[0],
        ADDRESS_UPDATER,
        mockPriceSubmitter.address,
        constants.ZERO_ADDRESS,
        startTs,
        yearSeconds / 10,
        REVEAL_EPOCH_DURATION_S,
        startTs.addn(REVEAL_EPOCH_DURATION_S),
        yearSeconds,
        VOTE_POWER_BOUNDARY_FRACTION,
      );

      await ftsoManager.updateContractAddresses(
        encodeContractNames([Contracts.ADDRESS_UPDATER, Contracts.FTSO_REWARD_MANAGER, Contracts.FTSO_REGISTRY, Contracts.VOTER_WHITELISTER, Contracts.SUPPLY, Contracts.CLEANUP_BLOCK_NUMBER_MANAGER]),
        [ADDRESS_UPDATER, mockRewardManager.address, ftsoRegistry.address, mockVoterWhitelister.address, mockSupply.address, cleanupBlockNumberManager.address], { from: ADDRESS_UPDATER });

      await ftsoRegistry.setFtsoManagerAddress(ftsoManager.address, { from: accounts[0] });

      // stub ftso randomizer
      const getCurrentRandom = ftsoInterface.contract.methods.getCurrentRandom().encodeABI();
      await mockFtso.givenMethodReturnUint(getCurrentRandom, 0);
      // stub ftso finalizer
      const finalizePriceEpoch = ftsoInterface.contract.methods.finalizePriceEpoch(0, true).encodeABI();
      const finalizePriceEpochReturn = web3.eth.abi.encodeParameters(
        ['address[]', 'uint256[]', 'uint256'],
        [[accounts[1], accounts[2]], [25, 75], 100]);
      await mockFtso.givenMethodReturn(finalizePriceEpoch, finalizePriceEpochReturn);

      await setDefaultGovernanceParameters(ftsoManager);
      // add fakey ftso
      await ftsoManager.addFtso(mockFtso.address, { from: accounts[0] });
      // activate ftso manager
      await ftsoManager.activate();
      await increaseTimeTo(startTs, REVEAL_EPOCH_DURATION_S);
      await ftsoManager.daemonize(); // initialize reward epoch
      await ftsoManager.daemonize(); // initialize price epoch

      // Time travel
      for (let i = 1; i < 10; i++) { // one year
        await increaseTimeTo(startTs, i * yearSeconds / 10 + 30);
        await ftsoManager.daemonize(); // finalize price epoch
        await ftsoManager.daemonize(); // initialize price epoch
      }

      await increaseTimeTo(startTs, 10 * yearSeconds / 10 + 30);
      await ftsoManager.daemonize(); // finalize price epoch
      await ftsoManager.daemonize(); // finalize reward epoch
      await ftsoManager.daemonize(); // initialize price epoch

      // Act
      // Simulate the daemon tickling reward manager
      await increaseTimeTo(startTs, 11 * yearSeconds / 10 + 30);
      await ftsoManager.daemonize(); // finalize price epoch

      // address[] memory addresses,
      // uint256[] memory weights,
      // uint256 totalWeight,
      // uint256 epochId,
      // address ftso,
      // uint256 priceEpochDurationSeconds,
      // uint256 currentRewardEpoch
      // uint256 _priceEpochEndTime, // end time included in epoch
      // uint256 _votePowerBlock
      const distributeRewards = ftsoRewardManagerInterface.contract.methods.distributeRewards(
        [accounts[1], accounts[2]],
        [25, 75],
        100,
        9,
        mockFtso.address,
        yearSeconds / 10,
        0,
        startTs.addn((yearSeconds / 10 * 10) - 1),
        await ftsoManager.getRewardEpochVotePowerBlock(0)
      ).encodeABI();

      const distributeRewards2 = ftsoRewardManagerInterface.contract.methods.distributeRewards(
        [accounts[1], accounts[2]],
        [25, 75],
        100,
        10,
        mockFtso.address,
        yearSeconds / 10,
        1,
        startTs.addn((yearSeconds / 10 * 11) - 1),
        await ftsoManager.getRewardEpochVotePowerBlock(1)
      ).encodeABI();

      // Assert
      const invocationCountWithData = await mockRewardManager.invocationCountForCalldata.call(distributeRewards);
      assert.equal(invocationCountWithData.toNumber(), 1);
      const invocationCountWithData2 = await mockRewardManager.invocationCountForCalldata.call(distributeRewards2);
      assert.equal(invocationCountWithData2.toNumber(), 1);
    });

    it("Should get reward epoch configuration", async () => {
      let rewardEpochConfig = await ftsoManager.getRewardEpochConfiguration();
      assert(rewardEpochConfig[0].eq(startTs.addn(REVEAL_EPOCH_DURATION_S)));
      expect(rewardEpochConfig[1].toNumber()).to.equals(REWARD_EPOCH_DURATION_S);
    });

    it("Should get reward epoch that expires next", async () => {
      let rewardEpochExpire = await ftsoManager.getRewardEpochToExpireNext();
      expect(rewardEpochExpire.toNumber()).to.equals(0);
    });

    it("Should emit event for a close expired reward epochs catch statement without a message", async () => {
      const closeExpiredRewardEpoch = ftsoRewardManagerInterface.contract.methods.closeExpiredRewardEpoch(0).encodeABI();
      // await mockRewardManager.givenAnyRunOutOfGas();
      await mockRewardManager.givenMethodRunOutOfGas(closeExpiredRewardEpoch);

      await ftsoManager.activate();
      await ftsoManager.daemonize();
      await increaseTimeTo(startTs, REVEAL_EPOCH_DURATION_S);
      await ftsoManager.daemonize(); // _initializeFirstRewardEpoch
      await increaseTimeTo(startTs, 172800 + REVEAL_EPOCH_DURATION_S);
      let tx = await ftsoManager.daemonize();

      expectEvent(tx, "ClosingExpiredRewardEpochFailed");
    });

    it("Should emit event for a block cleanup catch statement without a message", async () => {
      let cleanUp = await MockContract.new();

      await ftsoManager.updateContractAddresses(
        encodeContractNames([Contracts.ADDRESS_UPDATER, Contracts.FTSO_REWARD_MANAGER, Contracts.FTSO_REGISTRY, Contracts.VOTER_WHITELISTER, Contracts.SUPPLY, Contracts.CLEANUP_BLOCK_NUMBER_MANAGER]),
        [ADDRESS_UPDATER, mockRewardManager.address, ftsoRegistry.address, mockVoterWhitelister.address, mockSupply.address, cleanUp.address], { from: ADDRESS_UPDATER });

      const setCleanUpBlockNumber = cleanupBlockNumberManager.contract.methods.setCleanUpBlockNumber(0).encodeABI();
      await cleanUp.givenMethodRunOutOfGas(setCleanUpBlockNumber);

      await ftsoManager.activate();
      await ftsoManager.daemonize();
      await increaseTimeTo(startTs, REVEAL_EPOCH_DURATION_S);
      await ftsoManager.daemonize(); // _initializeFirstRewardEpoch
      await increaseTimeTo(startTs, 172800 + REVEAL_EPOCH_DURATION_S);
      let tx = await ftsoManager.daemonize();
    });

    it("Should emit event for a finalize price epoch catch statement without a message", async () => {
      let finalizePriceEpoch = ftsoInterface.contract.methods.finalizePriceEpoch(0, true).encodeABI();
      await mockFtso.givenMethodRunOutOfGas(finalizePriceEpoch);

      await setDefaultGovernanceParameters(ftsoManager);
      await ftsoManager.addFtso(mockFtso.address);

      await ftsoManager.activate();
      await increaseTimeTo(startTs, REVEAL_EPOCH_DURATION_S);
      await ftsoManager.daemonize(); // initialize reward epoch
      await ftsoManager.daemonize(); // initialize price epoch
      await increaseTimeTo(startTs, REVEAL_EPOCH_DURATION_S + PRICE_EPOCH_DURATION_S);
      let tx = await ftsoManager.daemonize();
      expectEvent(tx, "FinalizingPriceEpochFailed");
    });

    it("Should emit event for a distributing rewards catch statement without a message", async () => {
      const finalizePriceEpoch = ftsoInterface.contract.methods.finalizePriceEpoch(0, true).encodeABI();
      const finalizePriceEpochReturn = web3.eth.abi.encodeParameters(
        ['address[]', 'uint256[]', 'uint256'],
        [[accounts[1], accounts[2]], [25, 75], 100]);
      await mockFtso.givenMethodReturn(finalizePriceEpoch, finalizePriceEpochReturn);

      await setDefaultGovernanceParameters(ftsoManager);
      await ftsoManager.addFtso(mockFtso.address);

      await ftsoManager.activate();
      await increaseTimeTo(startTs, REVEAL_EPOCH_DURATION_S);
      await ftsoManager.daemonize(); // initialize reward epoch
      await ftsoManager.daemonize(); // initialize price epoch
      await increaseTimeTo(startTs, REVEAL_EPOCH_DURATION_S + PRICE_EPOCH_DURATION_S);

      const distributeRewards = ftsoRewardManagerInterface.contract.methods.distributeRewards(
        [accounts[1], accounts[2]],
        [25, 75],
        100,
        0,
        mockFtso.address,
        120,
        0,
        startTs.addn(PRICE_EPOCH_DURATION_S - 1),
        await ftsoManager.getRewardEpochVotePowerBlock(0)
      ).encodeABI();
      await mockRewardManager.givenMethodRunOutOfGas(distributeRewards);

      let tx = await ftsoManager.daemonize();
      expectEvent(tx, "DistributingRewardsFailed");
    });

    it("Should emit event for a initialize current epoch for reveal catch statement without a message", async () => {
      const initializeCurrentEpochStateForReveal = ftsoInterface.contract.methods.initializeCurrentEpochStateForReveal(10000, false).encodeABI();
      await mockFtso.givenCalldataRunOutOfGas(initializeCurrentEpochStateForReveal);
      const initializeCurrentEpochStateForRevealFallback = ftsoInterface.contract.methods.initializeCurrentEpochStateForReveal(0, true).encodeABI();
      await mockFtso.givenCalldataRevertWithMessage(initializeCurrentEpochStateForRevealFallback, "Err");
      await setDefaultGovernanceParameters(ftsoManager);
      await ftsoManager.addFtso(mockFtso.address);

      await ftsoManager.activate();
      await increaseTimeTo(startTs, REVEAL_EPOCH_DURATION_S);
      await ftsoManager.daemonize(); // initialize reward epoch
      let tx = await ftsoManager.daemonize();
      expectEvent(tx, "InitializingCurrentEpochStateForRevealFailed");
    });

    it("Should set reward data if not activated and revert if activated", async () => {
      await ftsoManager.setInitialRewardData(0, 4, 5);
      let nextRewardEpochToExpire = await ftsoManager.getRewardEpochToExpireNext();
      let currentRewardEpochId = await ftsoManager.getCurrentRewardEpoch();
      let rewardEpochsLength = currentRewardEpochId.toNumber() + 1;
      expect(nextRewardEpochToExpire.toNumber()).to.equals(0);
      expect(rewardEpochsLength).to.equals(4);
      expect((await ftsoManager.currentRewardEpochEnds()).toNumber()).to.equals(5);

      await ftsoManager.activate();
      await expectRevert(ftsoManager.setInitialRewardData(0, 1, 3), "Already activated");
    });

    it("Should emit event if added FTSO list to the list of rewarded FTSOs", async () => {
      await ftsoManager.setGovernanceParameters(5, 5, 50, 500, 500, 5000, 10 * DAY, [], { from: accounts[0] });
      let mockFtso2 = await MockFtso.new();
      let ftsos = [mockFtso.address, mockFtso2.address];
      let tx = await ftsoManager.addFtsosBulk(ftsos);
      expectEvent(tx, "FtsoAdded", { ftso: mockFtso.address, add: true });
      expectEvent(tx, "FtsoAdded", { ftso: mockFtso2.address, add: true });

    });

    it("Should revert if added gov. params. are not initialized when adding FTSO list", async () => {
      let mockFtso2 = await MockFtso.new();
      let ftsos = [mockFtso.address, mockFtso2.address];
      await expectRevert(ftsoManager.addFtsosBulk(ftsos), ERR_GOV_PARAMS_NOT_INIT_FOR_FTSOS);
    });

    it("Should emit event if bulk replace of ftsos and if deactivation fails", async () => {
      await setDefaultGovernanceParameters(ftsoManager);
      await ftsoManager.addFtso(mockFtso.address);
      let mockFtso2 = await MockFtso.new();
      let mockFtso3 = await MockFtso.new();
      let mockFtso4 = await MockFtso.new();
      await ftsoManager.addFtso(mockFtso3.address);

      const symbol = ftsoInterface.contract.methods.symbol().encodeABI();
      const symbolReturn = web3.eth.abi.encodeParameter('string', 'ATOK');
      await mockFtso.givenMethodReturn(symbol, symbolReturn);
      await mockFtso2.givenMethodReturn(symbol, symbolReturn);


      const symbol1 = ftsoInterface.contract.methods.symbol().encodeABI();
      const symbolReturn1 = web3.eth.abi.encodeParameter('string', 'ATOK1');
      await mockFtso3.givenMethodReturn(symbol1, symbolReturn1);
      await mockFtso4.givenMethodReturn(symbol1, symbolReturn1);

      const deactivateFtso = ftsoInterface.contract.methods.deactivateFtso().encodeABI();
      await mockFtso.givenMethodRevertWithMessage(deactivateFtso, "err");

      const deactivateFtso3 = ftsoInterface.contract.methods.deactivateFtso().encodeABI();
      await mockFtso3.givenMethodRevertWithMessage(deactivateFtso3, "err");

      let tx = await ftsoManager.replaceFtsosBulk([mockFtso2.address, mockFtso4.address], false, false);
      // console.log(tx.logs[1]);
      // console.log(mockFtso.address, mockFtso2.address, mockFtso3.address, mockFtso4.address);

      expectEvent(tx, "FtsoAdded", { ftso: mockFtso.address, add: false });
      expectEvent(tx, "FtsoAdded", { ftso: mockFtso2.address, add: true });
      expectEvent(tx, "FtsoAdded", { ftso: mockFtso3.address, add: false });
      expectEvent(tx, "FtsoAdded", { ftso: mockFtso4.address, add: true });
      expectEvent(tx, "FtsoDeactivationFailed", { _ftso: mockFtso3.address });
      expectEvent(tx, "FtsoDeactivationFailed", { _ftso: mockFtso.address });
    });

    it("Should emit events if (bulk) replacing ftso with the same ftso", async () => {
      await setDefaultGovernanceParameters(ftsoManager);
      await ftsoManager.addFtso(mockFtso.address);
      let mockFtso3 = await MockFtso.new();
      await ftsoManager.addFtso(mockFtso3.address);

      const symbol = ftsoInterface.contract.methods.symbol().encodeABI();
      const symbolReturn = web3.eth.abi.encodeParameter('string', 'ATOK');
      await mockFtso.givenMethodReturn(symbol, symbolReturn);

      const symbol1 = ftsoInterface.contract.methods.symbol().encodeABI();
      const symbolReturn1 = web3.eth.abi.encodeParameter('string', 'ATOK1');
      await mockFtso3.givenMethodReturn(symbol1, symbolReturn1);

      let tx = await ftsoManager.replaceFtsosBulk([mockFtso.address, mockFtso3.address], false, false);

      expectEvent(tx, "FtsoAdded", { ftso: mockFtso.address, add: false });
      expectEvent(tx, "FtsoAdded", { ftso: mockFtso.address, add: true });
      expectEvent(tx, "FtsoAdded", { ftso: mockFtso3.address, add: false });
      expectEvent(tx, "FtsoAdded", { ftso: mockFtso3.address, add: true });
    });

    it("Should get reward epoch from old ftso manager", async () => {
      let oldFtsoManager = await MockContract.new();
      ftsoManager = await FtsoManager.new(
        accounts[0],
        accounts[0],
        ADDRESS_UPDATER,
        mockPriceSubmitter.address,
        oldFtsoManager.address,
        startTs,
        PRICE_EPOCH_DURATION_S,
        REVEAL_EPOCH_DURATION_S,
        startTs.addn(REVEAL_EPOCH_DURATION_S),
        REWARD_EPOCH_DURATION_S,
        VOTE_POWER_BOUNDARY_FRACTION
      );

      const rewardEpochs = web3.utils.sha3("rewardEpochs(uint256)")!.slice(0, 10); // first 4 bytes is function selector
      const rewardEpochsReturn = web3.eth.abi.encodeParameters(
        ['uint256', 'uint256', 'uint256'],
        [100, 110, 1634819978]);

      await oldFtsoManager.givenMethodReturn(rewardEpochs, rewardEpochsReturn);

      await ftsoManager.setInitialRewardData(0, 1, startTs.addn(172800));
      let tx = await ftsoManager.getRewardEpochData(0);
      console.log(tx.votepowerBlock)
      // expect(tx.votepowerBlock.toNumber()).to.equals(BN(100);
      assert.equal(tx.votepowerBlock, toBN(100));
      assert.equal(tx.startBlock, toBN(110));
      assert.equal(tx.startTimestamp, toBN(1634819978));
    });

  });

  describe("fallback mode", async () => {
    it("Should set fallback mode", async () => {
      await settingWithOneFTSO_1(accounts, ftsoInterface, mockFtso, ftsoManager);
      await ftsoManager.setFallbackMode(true, { from: accounts[0] });
      assert((await ftsoManager.getFallbackMode())[0]);

      await ftsoManager.setFallbackMode(false, { from: accounts[0] });
      assert(!(await ftsoManager.getFallbackMode())[0]);
    });

    it("Should not set fallback mode if not from governance", async () => {
      await settingWithOneFTSO_1(accounts, ftsoInterface, mockFtso, ftsoManager);
      await expectRevert(ftsoManager.setFallbackMode(true, { from: accounts[1] }), ERR_GOVERNANCE_ONLY);
    });

    it("Should set fallback mode for ftso", async () => {
      let [ftso1,] = await settingWithTwoFTSOs(accounts, ftsoManager);
      await setDefaultGovernanceParameters(ftsoManager);
      await ftsoManager.addFtso(ftso1.address, { from: accounts[0] });
      await ftsoManager.setFtsoFallbackMode(ftso1.address, true, { from: accounts[0] });
      assert.equal(ftso1.address, (await ftsoManager.getFallbackMode())[1][0]);
      assert((await ftsoManager.getFallbackMode())[2][0]);

      await ftsoManager.setFtsoFallbackMode(ftso1.address, false, { from: accounts[0] });
      assert.equal(ftso1.address, (await ftsoManager.getFallbackMode())[1][0]);
      assert(!(await ftsoManager.getFallbackMode())[2][0]);
    });

    it("Should not set fallback mode for ftso if not managed", async () => {
      let [ftso1,] = await settingWithTwoFTSOs(accounts, ftsoManager);
      await expectRevert(ftsoManager.setFtsoFallbackMode(ftso1.address, true, { from: accounts[0] }), "Not found");
    });

    it("Should not set fallback mode for ftso if not from governance", async () => {
      let [ftso1,] = await settingWithTwoFTSOs(accounts, ftsoManager);
      await setDefaultGovernanceParameters(ftsoManager);
      await ftsoManager.addFtso(ftso1.address, { from: accounts[0] });
      await expectRevert(ftsoManager.setFtsoFallbackMode(ftso1.address, true, { from: accounts[1] }), ERR_GOVERNANCE_ONLY);
    });

    it("Should initialize epochs in fallback mode for all ftsos", async () => {
      let [ftso1, ftso2] = await settingWithTwoFTSOs(accounts, ftsoManager);
      await setDefaultGovernanceParameters(ftsoManager);
      await ftsoManager.addFtso(ftso1.address, { from: accounts[0] });
      await ftsoManager.setFtsoFallbackMode(ftso1.address, true, { from: accounts[0] });
      await ftsoManager.addFtso(ftso2.address, { from: accounts[0] });

      await ftsoManager.setFallbackMode(true, { from: accounts[0] });

      await ftsoManager.activate();
      await increaseTimeTo(startTs, REVEAL_EPOCH_DURATION_S);
      await ftsoManager.daemonize();

      let epoch = 0;
      await submitSomePrices(epoch, ftso1, 10, accounts);
      await submitSomePrices(epoch, ftso2, 10, accounts);

      await increaseTimeTo(startTs, 120);
      await ftsoManager.daemonize();

      let report1 = await ftso1.getFullEpochReport(epoch + 1);
      expect(report1[12]).to.equals(true);

      let report2 = await ftso2.getFullEpochReport(epoch + 1);
      expect(report2[12]).to.equals(true);
    });

    it("Should initialize epoch in fallback mode for first ftso", async () => {
      let [ftso1, ftso2] = await settingWithTwoFTSOs(accounts, ftsoManager);
      await setDefaultGovernanceParameters(ftsoManager);
      await ftsoManager.addFtso(ftso1.address, { from: accounts[0] });
      await ftsoManager.setFtsoFallbackMode(ftso1.address, true, { from: accounts[0] });
      await ftsoManager.addFtso(ftso2.address, { from: accounts[0] });

      await ftsoManager.setFtsoFallbackMode(ftso1.address, true, { from: accounts[0] });

      await ftsoManager.activate();
      await increaseTimeTo(startTs, REVEAL_EPOCH_DURATION_S);
      await ftsoManager.daemonize();

      let epoch = 0;
      await submitSomePrices(epoch, ftso1, 10, accounts);
      await submitSomePrices(epoch, ftso2, 10, accounts);

      await increaseTimeTo(startTs, 120);
      await ftsoManager.daemonize();

      let report1 = await ftso1.getFullEpochReport(epoch + 1);
      expect(report1[12]).to.equals(true);

      let report2 = await ftso2.getFullEpochReport(epoch + 1);
      expect(report2[12]).to.equals(false);
    });

    it("Should switch to fallback mode", async () => {
      let fallback = (await ftsoManager.getFallbackMode())[0];
      assert(!fallback);

      let switchTo = await ftsoManager.contract.methods.switchToFallbackMode().call({ from: accounts[0] });
      let tx = await ftsoManager.switchToFallbackMode();
      fallback = (await ftsoManager.getFallbackMode())[0];
      assert(switchTo);
      assert(fallback);
      expectEvent(tx, "FallbackMode", { fallbackMode: true });

      switchTo = await ftsoManager.contract.methods.switchToFallbackMode().call({ from: accounts[0] });
      tx = await ftsoManager.switchToFallbackMode();
      fallback = (await ftsoManager.getFallbackMode())[0];
      assert(!switchTo);
      assert(fallback);
      expectEvent.notEmitted(tx, "FallbackMode");
    });

    it("Should emit event for a finalize price epoch in fallback mode catch statement without a message", async () => {
      await setDefaultGovernanceParameters(ftsoManager);
      await ftsoManager.addFtso(mockFtso.address);
      await ftsoManager.switchToFallbackMode();

      await ftsoManager.activate();
      await increaseTimeTo(startTs, REVEAL_EPOCH_DURATION_S);
      await ftsoManager.daemonize(); // initialize reward epoch
      await ftsoManager.daemonize(); // initialize price epoch
      await increaseTimeTo(startTs, REVEAL_EPOCH_DURATION_S + PRICE_EPOCH_DURATION_S);

      let fallbackFinalizePriceEpoch = ftsoInterface.contract.methods.fallbackFinalizePriceEpoch(0).encodeABI();
      await mockFtso.givenMethodRunOutOfGas(fallbackFinalizePriceEpoch);
      let tx = await ftsoManager.daemonize();
      expectEvent(tx, "FinalizingPriceEpochFailed")
    });

    it("Should set notInitializedFtsos[ftso]=true if in fallback mode and then delete it", async () => {
      const initializeCurrentEpochStateForReveal = ftsoInterface.contract.methods.initializeCurrentEpochStateForReveal(10000, true).encodeABI();
      await mockFtso.givenMethodRunOutOfGas(initializeCurrentEpochStateForReveal);

      await setDefaultGovernanceParameters(ftsoManager);
      await ftsoManager.addFtso(mockFtso.address);
      await ftsoManager.switchToFallbackMode();

      await ftsoManager.activate();
      await increaseTimeTo(startTs, REVEAL_EPOCH_DURATION_S);
      await ftsoManager.daemonize(); // initialize reward epoch
      assert(!(await ftsoManager.notInitializedFtsos(mockFtso.address)));

      await ftsoManager.daemonize();
      assert(await ftsoManager.notInitializedFtsos(mockFtso.address));

      await increaseTimeTo(startTs, REVEAL_EPOCH_DURATION_S + PRICE_EPOCH_DURATION_S);
      await ftsoManager.daemonize(); // initialize lastUnprocessedPriceEpoc
      assert(!(await ftsoManager.notInitializedFtsos(mockFtso.address)));
    });
  });
});<|MERGE_RESOLUTION|>--- conflicted
+++ resolved
@@ -536,1715 +536,6 @@
         await increaseTimeTo(startTs, 60 * i);
         // Mine at least a block
         await time.advanceBlock();
-<<<<<<< HEAD
-        // Get the timestamp for the just mined block
-        startTs = await time.latest();
-
-        mockRewardManager = await MockContract.new();
-        ftsoRewardManagerInterface = await FtsoRewardManager.new(
-            accounts[0],
-            3,
-            0
-        );
-
-        ftsoRegistry = await FtsoRegistry.new(accounts[0]);
-        
-        mockPriceSubmitter = await MockContract.new();
-        await mockPriceSubmitter.givenMethodReturnUint(
-            web3.utils.sha3("addFtso(address)")!.slice(0,10),
-            0
-        )
-        await mockPriceSubmitter.givenMethodReturnUint(
-            web3.utils.sha3("removeFtso(address)")!.slice(0,10),
-            0
-        )
-        mockVoterWhitelister = await MockContract.new();
-
-        mockSupply = await createMockSupplyContract(accounts[0], 10000);
-
-        ftsoManager = await FtsoManager.new(
-            accounts[0],
-            accounts[0],
-            ADDRESS_UPDATER,
-            mockPriceSubmitter.address,
-            constants.ZERO_ADDRESS,
-            startTs,
-            PRICE_EPOCH_DURATION_S,
-            REVEAL_EPOCH_DURATION_S,
-            startTs.addn(REVEAL_EPOCH_DURATION_S),
-            REWARD_EPOCH_DURATION_S,
-            VOTE_POWER_BOUNDARY_FRACTION
-        );
-
-        cleanupBlockNumberManager = await CleanupBlockNumberManager.new(accounts[0]);
-
-        await ftsoManager.updateContractAddresses(
-            encodeContractNames([Contracts.ADDRESS_UPDATER, Contracts.FTSO_REWARD_MANAGER, Contracts.FTSO_REGISTRY, Contracts.VOTER_WHITELISTER, Contracts.SUPPLY, Contracts.CLEANUP_BLOCK_NUMBER_MANAGER]),
-            [ADDRESS_UPDATER, mockRewardManager.address, ftsoRegistry.address, mockVoterWhitelister.address, mockSupply.address, cleanupBlockNumberManager.address], {from: ADDRESS_UPDATER});
-        
-        await ftsoRegistry.setFtsoManagerAddress(ftsoManager.address, {from: accounts[0]});
-
-    });
-
-    describe("basic", async () => {
-        it("Should revert at deploy if setting invalid parameters", async () => {
-            await expectRevert(FtsoManager.new(
-                accounts[0],
-                accounts[0],
-                ADDRESS_UPDATER,
-                accounts[7],
-                constants.ZERO_ADDRESS,
-                startTs,
-                0,
-                REVEAL_EPOCH_DURATION_S,
-                startTs.addn(REVEAL_EPOCH_DURATION_S),
-                REWARD_EPOCH_DURATION_S,
-                VOTE_POWER_BOUNDARY_FRACTION
-            ), "Price epoch 0");
-
-            await expectRevert(FtsoManager.new(
-                accounts[0],
-                accounts[0],
-                ADDRESS_UPDATER,
-                accounts[7],
-                constants.ZERO_ADDRESS,
-                startTs,
-                PRICE_EPOCH_DURATION_S,
-                0,
-                startTs.addn(REVEAL_EPOCH_DURATION_S),
-                REWARD_EPOCH_DURATION_S,
-                VOTE_POWER_BOUNDARY_FRACTION
-            ), "Reveal price epoch 0");
-
-            await expectRevert(FtsoManager.new(
-                accounts[0],
-                accounts[0],
-                ADDRESS_UPDATER,
-                accounts[7],
-                constants.ZERO_ADDRESS,
-                startTs,
-                PRICE_EPOCH_DURATION_S,
-                REVEAL_EPOCH_DURATION_S,
-                startTs.addn(REVEAL_EPOCH_DURATION_S),
-                0,
-                VOTE_POWER_BOUNDARY_FRACTION
-            ), "Reward epoch 0");
-
-            await expectRevert(FtsoManager.new(
-                accounts[0],
-                accounts[0],
-                ADDRESS_UPDATER,
-                accounts[7],
-                constants.ZERO_ADDRESS,
-                startTs.addn(500),
-                PRICE_EPOCH_DURATION_S,
-                REVEAL_EPOCH_DURATION_S,
-                startTs.addn(REVEAL_EPOCH_DURATION_S),
-                REWARD_EPOCH_DURATION_S,
-                VOTE_POWER_BOUNDARY_FRACTION
-            ), "First epoch start ts in future");
-
-            await expectRevert(FtsoManager.new(
-                accounts[0],
-                accounts[0],
-                ADDRESS_UPDATER,
-                accounts[7],
-                constants.ZERO_ADDRESS,
-                startTs,
-                PRICE_EPOCH_DURATION_S,
-                PRICE_EPOCH_DURATION_S,
-                startTs.addn(REVEAL_EPOCH_DURATION_S),
-                REWARD_EPOCH_DURATION_S,
-                VOTE_POWER_BOUNDARY_FRACTION
-            ), "Reveal price epoch too long");
-
-            await expectRevert(FtsoManager.new(
-                accounts[0],
-                accounts[0],
-                ADDRESS_UPDATER,
-                accounts[7],
-                constants.ZERO_ADDRESS,
-                startTs,
-                PRICE_EPOCH_DURATION_S,
-                REVEAL_EPOCH_DURATION_S,
-                startTs.subn(1),
-                REWARD_EPOCH_DURATION_S,
-                VOTE_POWER_BOUNDARY_FRACTION
-            ), "Reward epoch start too soon");
-
-            await expectRevert(FtsoManager.new(
-                accounts[0],
-                accounts[0],
-                ADDRESS_UPDATER,
-                accounts[7],
-                constants.ZERO_ADDRESS,
-                startTs,
-                PRICE_EPOCH_DURATION_S,
-                REVEAL_EPOCH_DURATION_S,
-                startTs.addn(REVEAL_EPOCH_DURATION_S + 1),
-                REWARD_EPOCH_DURATION_S,
-                VOTE_POWER_BOUNDARY_FRACTION
-            ), "Reward epoch start condition invalid");
-
-            await expectRevert(FtsoManager.new(
-                accounts[0],
-                accounts[0],
-                ADDRESS_UPDATER,
-                accounts[7],
-                constants.ZERO_ADDRESS,
-                startTs,
-                PRICE_EPOCH_DURATION_S,
-                REVEAL_EPOCH_DURATION_S,
-                startTs.addn(REVEAL_EPOCH_DURATION_S),
-                REWARD_EPOCH_DURATION_S + 1,
-                VOTE_POWER_BOUNDARY_FRACTION
-            ), "Reward epoch duration condition invalid");
-
-            await expectRevert(FtsoManager.new(
-                accounts[0],
-                accounts[0],
-                ADDRESS_UPDATER,
-                accounts[7],
-                constants.ZERO_ADDRESS,
-                startTs,
-                PRICE_EPOCH_DURATION_S,
-                REVEAL_EPOCH_DURATION_S,
-                startTs.addn(REVEAL_EPOCH_DURATION_S),
-                REWARD_EPOCH_DURATION_S,
-                0
-            ), "Vote power interval fraction 0");
-        });
-
-        it("Should return price submitter address", async () => {
-            expect(await ftsoManager.priceSubmitter()).to.equals(mockPriceSubmitter.address);
-        });
-
-        it("Should return vote power interval fraction", async () => {
-            expect((await ftsoManager.getVotePowerIntervalFraction()).toNumber()).to.equals(VOTE_POWER_BOUNDARY_FRACTION);
-        });
-
-        it("Should return true when calling daemonize and ftso manager is active", async () => {
-            await ftsoManager.activate();
-            expect(await ftsoManager.daemonize.call()).to.equals(true);
-        });
-
-        it("Should return false when calling daemonize and ftso manager not active", async () => {
-            expect(await ftsoManager.daemonize.call()).to.equals(false);
-        });
-        
-        it("Should revert calling daemonize if not from flare daemon", async () => {
-            await ftsoManager.activate();
-            await expectRevert(ftsoManager.daemonize({ from : accounts[1]}), "only flare daemon");
-        });
-
-        it("Should get current price epoch data", async () => {
-            let epochId = Math.floor(((await time.latest()).toNumber() - startTs.toNumber()) / PRICE_EPOCH_DURATION_S);
-            let data = await ftsoManager.getCurrentPriceEpochData();
-            expect(data[0].toNumber()).to.equals(epochId);
-            let startTime = startTs.toNumber() + epochId * PRICE_EPOCH_DURATION_S;
-            expect(data[1].toNumber()).to.equals(startTime);
-            expect(data[2].toNumber()).to.equals(startTime + PRICE_EPOCH_DURATION_S);
-            expect(data[3].toNumber()).to.equals(startTime + PRICE_EPOCH_DURATION_S + REVEAL_EPOCH_DURATION_S);
-
-            await time.increaseTo(startTs.addn(PRICE_EPOCH_DURATION_S));
-            epochId++;
-
-            data = await ftsoManager.getCurrentPriceEpochData();
-            expect(data[0].toNumber()).to.equals(epochId);
-            startTime = startTs.toNumber() + epochId * PRICE_EPOCH_DURATION_S;
-            expect(data[1].toNumber()).to.equals(startTime);
-            expect(data[2].toNumber()).to.equals(startTime + PRICE_EPOCH_DURATION_S);
-            expect(data[3].toNumber()).to.equals(startTime + PRICE_EPOCH_DURATION_S + REVEAL_EPOCH_DURATION_S);
-        });
-
-        it("Should get current reward epoch", async () => {
-            await expectRevert(ftsoManager.getCurrentRewardEpoch(), "Reward epoch not initialized yet");
-
-            await ftsoManager.activate();
-            await time.increaseTo(startTs.addn(REVEAL_EPOCH_DURATION_S));
-            await ftsoManager.daemonize(); // initalize reward epoch
-            expect((await ftsoManager.getCurrentRewardEpoch()).toNumber()).to.equals(0);
-            
-            await time.increaseTo(startTs.addn(REVEAL_EPOCH_DURATION_S + REWARD_EPOCH_DURATION_S));
-            await ftsoManager.daemonize();
-
-            expect((await ftsoManager.getCurrentRewardEpoch()).toNumber()).to.equals(1);
-        });
-
-        it("Should get reward epoch vote power block", async () => {
-            await ftsoManager.activate();
-            await time.increaseTo(startTs.addn(REVEAL_EPOCH_DURATION_S));
-            await ftsoManager.daemonize();
-
-            let block = await web3.eth.getBlockNumber();
-
-            expect((await ftsoManager.getRewardEpochVotePowerBlock(0)).toNumber()).to.equals(block-1);
-        });
-
-        it("Should not set governance paramters if not from governance", async () => {
-            await expectRevert(ftsoManager.setGovernanceParameters(5, 5, 50, 500, 500, 5000, 10*DAY,[], { from: accounts[2] }), "only governance");
-        });
-
-        it("Should not set governance paramters if not from governance", async () => {
-            await expectRevert(ftsoManager.setGovernanceParameters(5, 5, 50, 500, 500, 5000, 10*DAY,[], { from: accounts[2] }), "only governance");
-        });
-
-        it("Should revert setting invalid governance parameters", async () => {
-            await expectRevert(ftsoManager.setGovernanceParameters(0, 5, 50, 500, 500, 5000, 10*DAY, []), "Gov. params invalid");
-            await expectRevert(ftsoManager.setGovernanceParameters(5, 0, 50, 500, 500, 5000, 10*DAY, []), "Gov. params invalid");
-            await expectRevert(ftsoManager.setGovernanceParameters(5, 5, 500, 50, 500, 5000, 10*DAY, []), "Gov. params invalid");
-            await expectRevert(ftsoManager.setGovernanceParameters(5, 5, 50, 500, 50000, 5000, 10*DAY, []), "Gov. params invalid");
-            await expectRevert(ftsoManager.setGovernanceParameters(5, 5, 50, 500, 500, 50000, 10*DAY, []), "Gov. params invalid");
-            await expectRevert(ftsoManager.setGovernanceParameters(5, 5, 50, 500, 500, 5000, 0, []), "Gov. params invalid");
-            await expectRevert(ftsoManager.setGovernanceParameters(5, 5, 50, 500, 500, 5000, 10*DAY, [accounts[0], accounts[1], accounts[2], accounts[3], accounts[4], accounts[5]]), "Gov. params invalid");
-        });
-
-        it("Should set votePowerIntervalFraction", async () => {
-            expect((await ftsoManager.getVotePowerIntervalFraction()).toNumber()).to.equals(VOTE_POWER_BOUNDARY_FRACTION);
-            await ftsoManager.setVotePowerIntervalFraction(VOTE_POWER_BOUNDARY_FRACTION + 3);
-            expect((await ftsoManager.getVotePowerIntervalFraction()).toNumber()).to.equals(VOTE_POWER_BOUNDARY_FRACTION + 3);
-        });
-
-        it("Should revert setting votePowerIntervalFraction to 0", async () => {
-            await ftsoManager.setVotePowerIntervalFraction(VOTE_POWER_BOUNDARY_FRACTION + 3);
-            await expectRevert(ftsoManager.setVotePowerIntervalFraction(0), "Vote power interval fraction 0");
-        });
-
-        it("Should not set votePowerIntervalFraction if not from governance", async () => {
-            await expectRevert(ftsoManager.setVotePowerIntervalFraction(1, { from: accounts[2] }), "only governance");
-        });
-
-        it("Should set rewardEpochDurationSeconds", async () => {
-            expect((await ftsoManager.getRewardEpochConfiguration())[1].toNumber()).to.equals(REWARD_EPOCH_DURATION_S);
-            await ftsoManager.setRewardEpochDurationSeconds(REWARD_EPOCH_DURATION_S + PRICE_EPOCH_DURATION_S);
-            expect((await ftsoManager.getRewardEpochConfiguration())[1].toNumber()).to.equals(REWARD_EPOCH_DURATION_S + PRICE_EPOCH_DURATION_S);
-        });
-
-        it("Should revert setting rewardEpochDurationSeconds to 0", async () => {
-            await ftsoManager.setRewardEpochDurationSeconds(REWARD_EPOCH_DURATION_S + PRICE_EPOCH_DURATION_S);
-            await expectRevert(ftsoManager.setRewardEpochDurationSeconds(0), "Reward epoch 0");
-        });
-
-        it("Should revert setting rewardEpochDurationSeconds if not multiple of price epoch duration", async () => {
-            await ftsoManager.setRewardEpochDurationSeconds(10 * PRICE_EPOCH_DURATION_S);
-            await expectRevert(ftsoManager.setRewardEpochDurationSeconds(10 * PRICE_EPOCH_DURATION_S + 1), "Reward epoch duration condition invalid");
-        });
-
-        it("Should not set rewardEpochDurationSeconds if not from governance", async () => {
-            await expectRevert(ftsoManager.setRewardEpochDurationSeconds(1, { from: accounts[2] }), "only governance");
-        });
-
-        it("Should activate", async () => {
-            await ftsoManager.activate();
-        });
-
-        it("Should not activate if not from governance", async () => {
-            await expectRevert(ftsoManager.activate({ from: accounts[2] }), "only governance");
-        });
-
-        it("Should init price epoch start and not finalize anything", async () => {
-            // Assemble
-            await ftsoManager.activate();
-            // Act
-            await time.increaseTo(startTs.addn(REVEAL_EPOCH_DURATION_S));
-            let tx = await ftsoManager.daemonize();
-            // Assert
-            let data = await ftsoManager.getPriceEpochConfiguration() as any;
-            assert(startTs.eq(data._firstPriceEpochStartTs));
-            expectEvent.notEmitted(tx, "PriceEpochFinalized");
-            expectEvent.notEmitted(tx, "RewardEpochFinalized");
-        });
-    });
-
-    describe("FTSO initialization", async () => {
-        it("Should successfully add an FTSO", async () => {
-            // Assemble
-            // Act
-            await setDefaultGovernanceParameters(ftsoManager);
-            let tx = await ftsoManager.addFtso(mockFtso.address);
-            // Assert
-            expectEvent(tx, "FtsoAdded", {ftso: mockFtso.address, add: true});
-            assert.equal(mockFtso.address, (await ftsoManager.getFtsos())[0]);
-
-            const activate = web3.utils.sha3("activateFtso(uint256,uint256,uint256)")!.slice(0,10); // first 4 bytes is function selector
-            const invocationCount = await mockFtso.invocationCountForMethod.call(activate);
-            assert.equal(invocationCount.toNumber(), 1);
-
-            const configureEpochs = web3.utils.sha3("configureEpochs(uint256,uint256,uint256,uint256,uint256,uint256,address[])")!.slice(0,10); // first 4 bytes is function selector
-            const invocationCount2 = await mockFtso.invocationCountForMethod.call(configureEpochs);
-            assert.equal(invocationCount2.toNumber(), 1);
-
-            const addFtsoVoterWhitelister = web3.utils.sha3("addFtso(uint256)")!.slice(0, 10); // first 4 bytes is function selector
-            const voterWhitelisterInvocationCount = await mockVoterWhitelister.invocationCountForMethod.call(addFtsoVoterWhitelister);
-            // should add new ftso to VoterWhitelister
-            assert.equal(voterWhitelisterInvocationCount.toNumber(), 1);
-        });
-
-        it("Should not add an FTSO twice", async () => {
-            // Assemble
-            // Act
-            await setDefaultGovernanceParameters(ftsoManager);
-            let tx = await ftsoManager.addFtso(mockFtso.address);
-            // Assert
-            expectEvent(tx, "FtsoAdded", {ftso: mockFtso.address, add: true});
-            assert.equal(mockFtso.address, (await ftsoManager.getFtsos())[0]);
-
-            await expectRevert(ftsoManager.addFtso(mockFtso.address), "Already added");
-        });
-
-        it("Should initialize reward epoch only after reward epoch start timestamp", async () => {
-            mockPriceSubmitter = await MockContract.new();
-            await mockPriceSubmitter.givenMethodReturnUint(
-                web3.utils.sha3("addFtso(address)")!.slice(0,10),
-                0
-            )
-
-            ftsoManager = await FtsoManager.new(
-                accounts[0],
-                accounts[0],
-                ADDRESS_UPDATER,
-                mockPriceSubmitter.address,
-                constants.ZERO_ADDRESS,
-                startTs,
-                PRICE_EPOCH_DURATION_S,
-                REVEAL_EPOCH_DURATION_S,
-                startTs.addn(PRICE_EPOCH_DURATION_S * 5 + REVEAL_EPOCH_DURATION_S),
-                REWARD_EPOCH_DURATION_S,
-                VOTE_POWER_BOUNDARY_FRACTION
-            );
-
-            await ftsoManager.updateContractAddresses(
-                encodeContractNames([Contracts.ADDRESS_UPDATER, Contracts.FTSO_REWARD_MANAGER, Contracts.FTSO_REGISTRY, Contracts.VOTER_WHITELISTER, Contracts.SUPPLY, Contracts.CLEANUP_BLOCK_NUMBER_MANAGER]),
-                [ADDRESS_UPDATER, mockRewardManager.address, ftsoRegistry.address, mockVoterWhitelister.address, mockSupply.address, cleanupBlockNumberManager.address], {from: ADDRESS_UPDATER});
-            
-            await ftsoRegistry.setFtsoManagerAddress(ftsoManager.address, {from: accounts[0]});
-
-            const getCurrentRandom = ftsoInterface.contract.methods.getCurrentRandom().encodeABI();
-            await mockFtso.givenMethodReturnUint(getCurrentRandom, 0);
-            // stub finalizer
-            const finalizePriceEpoch = ftsoInterface.contract.methods.finalizePriceEpoch(0, true).encodeABI();
-            const finalizePriceEpochReturn = web3.eth.abi.encodeParameters(
-            ['address[]', 'uint256[]', 'uint256'], 
-            [[], [], '0']);
-            await mockFtso.givenMethodReturn(finalizePriceEpoch, finalizePriceEpochReturn);
-
-            await setDefaultGovernanceParameters(ftsoManager);
-            // add fakey ftso
-            await ftsoManager.addFtso(mockFtso.address, {from: accounts[0]});
-            await ftsoManager.activate();
-            await ftsoManager.daemonize();
-            
-            // Get the invocation count for setting new vote power block on mocked FTSO
-            const setVotePowerBlock = web3.utils.sha3("setVotePowerBlock(uint256)")!.slice(0,10); // first 4 bytes is function selector
-            // Act
-            for (let i = 1; i < 10; i++) {
-                // Time travel to trigger a first initialize reward epoch
-                // Cheat and do every 50 seconds to reduce test time
-                await time.increaseTo(startTs.addn(60 * i));
-                // Mine at least a block
-                await time.advanceBlock();
-                await ftsoManager.daemonize();
-                const invocationCount = await mockFtso.invocationCountForMethod.call(setVotePowerBlock);
-                assert.equal(invocationCount.toNumber(), 0);
-            }
-
-            // Assert
-            await time.increaseTo(startTs.addn(PRICE_EPOCH_DURATION_S * 5 + REVEAL_EPOCH_DURATION_S));
-            await time.advanceBlock();
-            await ftsoManager.daemonize();
-            const invocationCount = await mockFtso.invocationCountForMethod.call(setVotePowerBlock);
-            // Should be 1 invocation during initializing first reward epoch - for 1 FTSO
-            assert.equal(invocationCount.toNumber(), 1);
-        });
-
-        it("Should successfully add an FTSO even if ftso manager is active", async () => {
-            // Assemble
-            await ftsoManager.activate();
-            await time.increaseTo(startTs.addn(REVEAL_EPOCH_DURATION_S));
-            await ftsoManager.daemonize();
-            await setDefaultGovernanceParameters(ftsoManager);
-            
-            // Act
-            let tx = await ftsoManager.addFtso(mockFtso.address);
-            
-            // Assert
-            expectEvent(tx, "FtsoAdded", {ftso: mockFtso.address, add: true});
-            assert.equal(mockFtso.address, (await ftsoManager.getFtsos())[0]);
-            
-            const activate = web3.utils.sha3("activateFtso(uint256,uint256,uint256)")!.slice(0,10); // first 4 bytes is function selector
-            const invocationCount = await mockFtso.invocationCountForMethod.call(activate);
-            assert.equal(invocationCount.toNumber(), 1);
-
-            const configureEpochs = web3.utils.sha3("configureEpochs(uint256,uint256,uint256,uint256,uint256,uint256,address[])")!.slice(0,10); // first 4 bytes is function selector
-            const invocationCount2 = await mockFtso.invocationCountForMethod.call(configureEpochs);
-            assert.equal(invocationCount2.toNumber(), 1);
-            
-            const setVotePowerBlock = web3.utils.sha3("setVotePowerBlock(uint256)")!.slice(0,10); // first 4 bytes is function selector
-            const invocationCount3 = await mockFtso.invocationCountForMethod.call(setVotePowerBlock);
-            assert.equal(invocationCount3.toNumber(), 1);
-        });
-
-        it("Should not add an FTSO if not from governance", async () => {
-            // Assemble
-            await setDefaultGovernanceParameters(ftsoManager);
-            // Act
-            let addPromise = ftsoManager.addFtso(mockFtso.address, { from: accounts[1] });
-            // Assert
-            await expectRevert(addPromise, ERR_GOVERNANCE_ONLY);
-        });
-
-        it("Should successfully remove an FTSO", async () => {
-            // Assemble
-            await setDefaultGovernanceParameters(ftsoManager);
-            let tx = await ftsoManager.addFtso(mockFtso.address);
-            expectEvent(tx, "FtsoAdded", {ftso: mockFtso.address, add: true});
-            assert.equal(mockFtso.address, (await ftsoManager.getFtsos())[0]);
-            
-            // Act
-            let tx2 = await ftsoManager.removeFtso(mockFtso.address);
-
-            // Assert
-            expectEvent(tx2, "FtsoAdded", {ftso: mockFtso.address, add: false});
-            assert.equal((await ftsoManager.getFtsos()).length, 0);
-            const deactivate = web3.utils.sha3("deactivateFtso()")!.slice(0,10); // first 4 bytes is function selector
-            const invocationCount = await mockFtso.invocationCountForMethod.call(deactivate);
-            assert.equal(invocationCount.toNumber(), 1);
-        });
-
-        it("Should revert at removing an FTSO if not managed", async () => {
-            // Assemble
-            await setDefaultGovernanceParameters(ftsoManager);
-            
-            // Act
-            let removePromise = ftsoManager.removeFtso(mockFtso.address);
-
-            // Assert
-            await expectRevert(removePromise, ERR_NOT_FOUND);
-        });
-
-        it("Should not remove an FTSO if not from governance", async () => {
-            // Assemble
-            await setDefaultGovernanceParameters(ftsoManager);
-            let tx = await ftsoManager.addFtso(mockFtso.address);
-            expectEvent(tx, "FtsoAdded", {ftso: mockFtso.address, add: true});
-            assert.equal(mockFtso.address, (await ftsoManager.getFtsos())[0]);
-            
-            // Act
-            let removePromise = ftsoManager.removeFtso(mockFtso.address, { from: accounts[1] });
-
-            // Assert
-            await expectRevert(removePromise, ERR_GOVERNANCE_ONLY);
-        });
-
-        it("Should successfully replace an FTSO and not update initial price", async () => {
-            // Assemble
-            await setDefaultGovernanceParameters(ftsoManager);
-            await ftsoManager.addFtso(mockFtso.address);
-            let mockFtso2 = await MockFtso.new();
-
-            const symbol = ftsoInterface.contract.methods.symbol().encodeABI();
-            const symbolReturn = web3.eth.abi.encodeParameter('string', 'ATOK');
-            await mockFtso.givenMethodReturn(symbol, symbolReturn);
-            await mockFtso2.givenMethodReturn(symbol, symbolReturn);
-            
-            const currentPrice = ftsoInterface.contract.methods.getCurrentPrice().encodeABI();
-            const currentPriceReturn = web3.eth.abi.encodeParameters(['uint256','uint256'], [500, 1]);
-            await mockFtso.givenMethodReturn(currentPrice, currentPriceReturn);
-
-            let addFtsoVoterWhitelister = web3.utils.sha3("addFtso(uint256)")!.slice(0, 10); // first 4 bytes is function selector
-            let voterWhitelisterInvocationCount = await mockVoterWhitelister.invocationCountForMethod.call(addFtsoVoterWhitelister);
-            // should add new ftso to VoterWhitelister
-            assert.equal(voterWhitelisterInvocationCount.toNumber(), 1);
-
-            // Act
-            let tx = await ftsoManager.replaceFtso(mockFtso2.address, false, false);
-
-            // Assert
-            expectEvent(tx, "FtsoAdded", {ftso: mockFtso.address, add: false});
-            expectEvent(tx, "FtsoAdded", {ftso: mockFtso2.address, add: true});
-            assert.equal((await ftsoManager.getFtsos()).length, 1);
-
-            const updateInitialPrice = web3.utils.sha3("updateInitialPrice(uint256,uint256)")!.slice(0,10); // first 4 bytes is function selector
-            const invocationCount = await mockFtso.invocationCountForMethod.call(updateInitialPrice);
-            assert.equal(invocationCount.toNumber(), 0);
-
-            addFtsoVoterWhitelister = web3.utils.sha3("addFtso(uint256)")!.slice(0, 10); // first 4 bytes is function selector
-            voterWhitelisterInvocationCount = await mockVoterWhitelister.invocationCountForMethod.call(addFtsoVoterWhitelister);
-            // should not add new ftso to VoterWhitelister
-            assert.equal(voterWhitelisterInvocationCount.toNumber(), 1);
-        });
-
-        it("Should successfully replace an FTSO and update initial price", async () => {
-            // Assemble
-            await setDefaultGovernanceParameters(ftsoManager);
-            await ftsoManager.addFtso(mockFtso.address);
-            let mockFtso2 = await MockFtso.new();
-
-            await mockFtsoSymbol("ATOK", mockFtso, ftsoInterface);
-            await mockFtsoSymbol("ATOK", mockFtso2, ftsoInterface);
-
-            const currentPrice = ftsoInterface.contract.methods.getCurrentPrice().encodeABI();
-            const currentPriceReturn = web3.eth.abi.encodeParameters(['uint256','uint256'], [500, 1]);
-            await mockFtso.givenMethodReturn(currentPrice, currentPriceReturn);
-
-            // Act
-            let tx = await ftsoManager.replaceFtso(mockFtso2.address, true, false);
-
-            // Assert
-            expectEvent(tx, "FtsoAdded", {ftso: mockFtso.address, add: false});
-            expectEvent(tx, "FtsoAdded", {ftso: mockFtso2.address, add: true});
-            assert.equal((await ftsoManager.getFtsos()).length, 1);
-
-            const updateInitialPrice = ftsoInterface.contract.methods.updateInitialPrice(500, 1).encodeABI();
-            const invocationCount = await mockFtso2.invocationCountForCalldata.call(updateInitialPrice);
-            assert.equal(invocationCount.toNumber(), 1);
-        });
-
-        it("Should successfully replace an FTSO and update asset", async () => {
-            // Assemble
-            await setDefaultGovernanceParameters(ftsoManager);
-            await ftsoManager.addFtso(mockFtso.address);
-            let mockFtso2 = await MockFtso.new();
-
-            const symbol = ftsoInterface.contract.methods.symbol().encodeABI();
-            const symbolReturn = web3.eth.abi.encodeParameter('string', 'ATOK');
-            await mockFtso.givenMethodReturn(symbol, symbolReturn);
-            await mockFtso2.givenMethodReturn(symbol, symbolReturn);
-
-            const asset = ftsoInterface.contract.methods.getAsset().encodeABI();
-            const assetReturn = web3.eth.abi.encodeParameter('address', accounts[5]);
-            await mockFtso.givenMethodReturn(asset, assetReturn);
-
-            // Act
-            let tx = await ftsoManager.replaceFtso(mockFtso2.address, false, true);
-
-            // Assert
-            expectEvent(tx, "FtsoAdded", {ftso: mockFtso.address, add: false});
-            expectEvent(tx, "FtsoAdded", {ftso: mockFtso2.address, add: true});
-            assert.equal((await ftsoManager.getFtsos()).length, 1);
-
-            const setAsset = ftsoInterface.contract.methods.setAsset(accounts[5]).encodeABI();
-            const invocationCount = await mockFtso2.invocationCountForCalldata.call(setAsset);
-            assert.equal(invocationCount.toNumber(), 1);
-        });
-
-        it("Should successfully replace an FTSO and update asset ftsos", async () => {
-            // Assemble
-            await setDefaultGovernanceParameters(ftsoManager);
-            await ftsoManager.addFtso(mockFtso.address);
-            let mockFtso2 = await MockFtso.new();
-
-            const symbol = ftsoInterface.contract.methods.symbol().encodeABI();
-            const symbolReturn = web3.eth.abi.encodeParameter('string', 'ATOK');
-            await mockFtso.givenMethodReturn(symbol, symbolReturn);
-            await mockFtso2.givenMethodReturn(symbol, symbolReturn);
-
-            const assetFtsos = ftsoInterface.contract.methods.getAssetFtsos().encodeABI();
-            const assetFtsosReturn = web3.eth.abi.encodeParameter('address[]', [accounts[5], accounts[6]]);
-            await mockFtso.givenMethodReturn(assetFtsos, assetFtsosReturn);
-
-            // Act
-            let tx = await ftsoManager.replaceFtso(mockFtso2.address, false, true);
-
-            // Assert
-            expectEvent(tx, "FtsoAdded", {ftso: mockFtso.address, add: false});
-            expectEvent(tx, "FtsoAdded", {ftso: mockFtso2.address, add: true});
-            assert.equal((await ftsoManager.getFtsos()).length, 1);
-
-            const setAssetFtsos = ftsoInterface.contract.methods.setAssetFtsos([accounts[5], accounts[6]]).encodeABI();
-            const invocationCount = await mockFtso2.invocationCountForCalldata.call(setAssetFtsos);
-            assert.equal(invocationCount.toNumber(), 1);
-        });
-
-        it("Should successfully replace an FTSO and change asset ftso", async () => {
-            // Assemble
-            await setDefaultGovernanceParameters(ftsoManager);
-            let multiFtso = await Ftso.new('NAT', 5, mockPriceSubmitter.address, constants.ZERO_ADDRESS, ftsoManager.address,
-            startTs, PRICE_EPOCH_DURATION_S, REVEAL_EPOCH_DURATION_S, 0, 1e10, defaultPriceEpochCyclicBufferSize);
-            await ftsoManager.addFtso(multiFtso.address);
-            await ftsoManager.addFtso(mockFtso.address);
-            await ftsoManager.setFtsoAssetFtsos(multiFtso.address, [mockFtso.address]);
-            let mockFtso2 = await MockFtso.new();
-
-            await mockFtsoSymbol("ATOK", mockFtso, ftsoInterface);
-            await mockFtsoSymbol("ATOK", mockFtso2, ftsoInterface);
-
-            // Act
-            let tx = await ftsoManager.replaceFtso(mockFtso2.address, false, false); 
-
-            // // Assert
-            expectEvent(tx, "FtsoAdded", {ftso: mockFtso.address, add: false});
-            expectEvent(tx, "FtsoAdded", {ftso: mockFtso2.address, add: true});
-            assert.equal((await ftsoManager.getFtsos()).length, 2);
-
-            assert.equal((await multiFtso.getAssetFtsos())[0], mockFtso2.address);
-        });
-
-        it("Should revert at replacing an FTSO if symbol does not exist", async () => {
-            // Assemble
-            await setDefaultGovernanceParameters(ftsoManager);
-            await ftsoManager.addFtso(mockFtso.address);
-            let mockFtso2 = await MockFtso.new();
-
-            const symbol = ftsoInterface.contract.methods.symbol().encodeABI();
-            const symbolReturn = web3.eth.abi.encodeParameter('string', 'ATOK');
-            const symbolReturn2 = web3.eth.abi.encodeParameter('string', 'ATOK2');
-            await mockFtso.givenMethodReturn(symbol, symbolReturn);
-            await mockFtso2.givenMethodReturn(symbol, symbolReturn2);
-
-            // Act
-            let replacePromise = ftsoManager.replaceFtso(mockFtso2.address, false, false);
-
-            // Assert
-            await expectRevert(replacePromise, ERR_NOT_FOUND);
-        });
-
-        it("Should revert at replacing an FTSO if not managed", async () => {
-            // Assemble
-            await setDefaultGovernanceParameters(ftsoManager);
-            let mockFtso2 = await MockFtso.new();
-
-            await mockFtsoSymbol("ATOK", mockFtso, ftsoInterface);
-            await mockFtsoSymbol("ATOK", mockFtso2, ftsoInterface);
-
-            // Act
-            let replacePromise = ftsoManager.replaceFtso(mockFtso2.address, false, false);
-
-            // Assert
-            await expectRevert(replacePromise, ERR_NOT_FOUND);
-        });
-
-        it("Should not remove an FTSO if not from governance", async () => {
-            // Assemble
-            await setDefaultGovernanceParameters(ftsoManager);
-            await ftsoManager.addFtso(mockFtso.address);
-            let mockFtso2 = await MockFtso.new();
-
-            const symbol = ftsoInterface.contract.methods.symbol().encodeABI();
-            const symbolReturn = web3.eth.abi.encodeParameter('string', 'ATOK');
-            await mockFtso.givenMethodReturn(symbol, symbolReturn);
-            await mockFtso2.givenMethodReturn(symbol, symbolReturn);
-            
-            // Act
-            let removePromise = ftsoManager.removeFtso(mockFtso.address, { from: accounts[1] });
-
-            // Assert
-            await expectRevert(removePromise, ERR_GOVERNANCE_ONLY);
-        });
-
-        it("Should not add FTSO if initial governance parameters not set", async () => {
-            let [ftso1, _] = await settingWithTwoFTSOs(accounts, ftsoManager);
-            // init reward epoch
-            
-            let addPromise = ftsoManager.addFtso(ftso1.address, { from: accounts[0] });
-            await expectRevert(addPromise, ERR_GOV_PARAMS_NOT_INIT_FOR_FTSOS);
-        });
-
-        it("Should set Asset to FTSO", async () => {
-            let [ftso1, ftso2] = await settingWithTwoFTSOs(accounts, ftsoManager);
-            
-            const MockVPToken = artifacts.require("MockVPToken") as MockVPTokenContract;
-            let asset1Token = await MockVPToken.new(accounts.slice(0, 10), [1, 2, 3, 4, 5, 6, 7, 8, 9, 10]) as MockVPTokenInstance;
-            let asset2Token = await MockVPToken.new(accounts.slice(0, 10), [0, 1, 2, 0, 1, 2, 0, 1, 2, 0]) as MockVPTokenInstance;
-            
-            // set asset to ftso
-            await ftsoManager.setFtsoAsset(ftso1.address, asset1Token.address);
-            await ftsoManager.setFtsoAsset(ftso2.address, asset2Token.address);
-            
-            // ftso and asset for ftso should match
-            assert.equal(await ftso1.assetFtsos(0), ftso1.address);
-            assert.equal(await ftso2.assetFtsos(0), ftso2.address);
-            assert.equal(await ftso1.assets(0), asset1Token.address);
-            assert.equal(await ftso2.assets(0), asset2Token.address);
-
-            // length of assetFtsos lists should match
-            await expectRevert.unspecified(ftso1.assetFtsos(1));
-            await expectRevert.unspecified(ftso2.assetFtsos(1));
-            await expectRevert.unspecified(ftso1.assets(1));
-            await expectRevert.unspecified(ftso2.assets(1));
-        });
-
-        it("Should not set Asset to FTSO if not from governance", async () => {
-            let [ftso1, ] = await settingWithTwoFTSOs(accounts, ftsoManager);
-            
-            const MockVPToken = artifacts.require("MockVPToken") as MockVPTokenContract;
-            let asset1Token = await MockVPToken.new(accounts.slice(0, 10), [1, 2, 3, 4, 5, 6, 7, 8, 9, 10]) as MockVPTokenInstance;
-            
-            // set asset to ftso
-            let setPromise = ftsoManager.setFtsoAsset(ftso1.address, asset1Token.address, {from: accounts[1]});
-
-            await expectRevert(setPromise, ERR_GOVERNANCE_ONLY);
-        });
-
-        it("Should set Asset FTSOs to FTSO", async () => {
-            // Setup 4 ftsos, ftso1 is multi asset, with reference to next 3 ftsos
-            let [ftso1, ftso2, ftso3, ftso4] = await settingWithFourFTSOs(accounts, ftsoManager, true);
-            await setDefaultGovernanceParameters(ftsoManager);
-
-            await ftsoManager.addFtso(ftso2.address);
-            await ftsoManager.addFtso(ftso3.address);
-            await ftsoManager.addFtso(ftso4.address);
-
-            // set asset ftsos to ftso
-            await ftsoManager.setFtsoAssetFtsos(ftso1.address, [ftso2,ftso3,ftso4].map(ftso => ftso.address));
-            
-            // multiasset ftsos for ftso 1 should match
-            assert.equal(await ftso1.assetFtsos(0), ftso2.address);
-            assert.equal(await ftso1.assetFtsos(1), ftso3.address);
-            assert.equal(await ftso1.assetFtsos(2), ftso4.address);
-
-            // length of assetFtsos lists should match
-            await expectRevert.unspecified(ftso1.assetFtsos(3))
-            await expectRevert.unspecified(ftso2.assetFtsos(1))
-            await expectRevert.unspecified(ftso3.assetFtsos(1))
-            await expectRevert.unspecified(ftso4.assetFtsos(1))
-        });
-
-        it("Should update Asset FTSOs on FTSO", async () => {
-            // Setup 4 ftsos, ftso1 is multi asset, with reference to next 3 ftsos
-            let [ftso1, ftso2, ftso3, ftso4] = await settingWithFourFTSOs(accounts, ftsoManager, true);
-            await setDefaultGovernanceParameters(ftsoManager);
-
-            await ftsoManager.addFtso(ftso1.address);
-            await ftsoManager.addFtso(ftso2.address);
-            await ftsoManager.addFtso(ftso3.address);
-            await ftsoManager.addFtso(ftso4.address);
-
-            // set asset ftsos to ftso
-            await ftsoManager.setFtsoAssetFtsos(ftso1.address, [ftso2,ftso3,ftso4].map(ftso => ftso.address));
-            
-            // multiasset ftsos for ftso 1 should match
-            assert.equal(await ftso1.assetFtsos(0), ftso2.address);
-            assert.equal(await ftso1.assetFtsos(1), ftso3.address);
-            assert.equal(await ftso1.assetFtsos(2), ftso4.address);
-
-            // length of assetFtsos lists should match
-            await expectRevert.unspecified(ftso1.assetFtsos(3))
-            await expectRevert.unspecified(ftso2.assetFtsos(1))
-            await expectRevert.unspecified(ftso3.assetFtsos(1))
-            await expectRevert.unspecified(ftso4.assetFtsos(1))
-        });
-
-        it("Should not set Asset FTSOs to FTSO if not from governance", async () => {
-            // Setup 4 ftsos, ftso1 is multi asset, with reference to next 3 ftsos
-            let [ftso1, ftso2, ftso3, ftso4] = await settingWithFourFTSOs(accounts, ftsoManager, true);
-            await setDefaultGovernanceParameters(ftsoManager);
-
-            await ftsoManager.addFtso(ftso2.address);
-            await ftsoManager.addFtso(ftso3.address);
-            await ftsoManager.addFtso(ftso4.address);
-
-            // set asset ftsos to ftso
-            let setPromise = ftsoManager.setFtsoAssetFtsos(ftso1.address, [ftso2,ftso3,ftso4].map(ftso => ftso.address), {from: accounts[1]});
-
-            await expectRevert(setPromise, ERR_GOVERNANCE_ONLY);
-        });
-
-        it("Should not set empty list of Asset FTSOs to FTSO", async () => {
-            // Setup 4 ftsos, ftso1 is multi asset, with reference to next 3 ftsos
-            let [ftso1, ftso2, ftso3, ftso4] = await settingWithFourFTSOs(accounts, ftsoManager, true);
-            await setDefaultGovernanceParameters(ftsoManager);
-
-            await ftsoManager.addFtso(ftso2.address);
-            await ftsoManager.addFtso(ftso3.address);
-            await ftsoManager.addFtso(ftso4.address);
-
-            // set asset ftsos to ftso
-            let setPromise = ftsoManager.setFtsoAssetFtsos(ftso1.address, []);
-
-            await expectRevert(setPromise, "Asset ftsos list empty");
-        });
-
-        it("Should not set FTSO (itself) in Asset FTSOs to FTSO", async () => {
-            // Setup 4 ftsos, ftso1 is multi asset, with reference to next 3 ftsos
-            let [ftso1, ftso2, ftso3, ftso4] = await settingWithFourFTSOs(accounts, ftsoManager, true);
-            await setDefaultGovernanceParameters(ftsoManager);
-
-            await ftsoManager.addFtso(ftso2.address);
-            await ftsoManager.addFtso(ftso3.address);
-            await ftsoManager.addFtso(ftso4.address);
-
-            // set asset ftsos to ftso
-            let setPromise = ftsoManager.setFtsoAssetFtsos(ftso1.address, [ftso2, ftso3, ftso1, ftso4].map(ftso => ftso.address));
-
-            await expectRevert(setPromise, "ftso equals asset ftso");
-        });
-
-        it("Should add multi Asset FTSO if all ftsos are added", async () => {
-            // Setup 4 ftsos, ftso1 is multi asset, with reference to next 3 ftsos
-            let [ftso1, ftso2, ftso3, ftso4] = await settingWithFourFTSOs(accounts, ftsoManager, true);
-            await setDefaultGovernanceParameters(ftsoManager);
-
-            await ftsoManager.addFtso(ftso2.address);
-            await ftsoManager.addFtso(ftso3.address);
-            await ftsoManager.addFtso(ftso4.address);
-
-            // set asset ftsos to ftso
-            await ftsoManager.setFtsoAssetFtsos(ftso1.address, [ftso2,ftso3,ftso4].map(ftso => ftso.address));
-            await ftsoManager.addFtso(ftso1.address);
-            
-            // multiasset ftsos for ftso 1 should match
-            assert.equal(await ftso1.assetFtsos(0), ftso2.address);
-            assert.equal(await ftso1.assetFtsos(1), ftso3.address);
-            assert.equal(await ftso1.assetFtsos(2), ftso4.address);
-
-            // length of assetFtsos lists should match
-            await expectRevert.unspecified(ftso1.assetFtsos(3))
-            await expectRevert.unspecified(ftso2.assetFtsos(1))
-            await expectRevert.unspecified(ftso3.assetFtsos(1))
-            await expectRevert.unspecified(ftso4.assetFtsos(1))
-        });
-
-        it("Should not add multi Asset FTSO if not all ftsos are added", async () => {
-            // Setup 4 ftsos, ftso1 is multi asset, with reference to next 3 ftsos
-            let [ftso1, ftso2, ftso3, ftso4] = await settingWithFourFTSOs(accounts, ftsoManager, true);
-            await setDefaultGovernanceParameters(ftsoManager);
-
-            await ftsoManager.addFtso(ftso2.address);
-            await ftsoManager.addFtso(ftso3.address);
-            await ftsoManager.addFtso(ftso4.address);
-
-            // set asset ftsos to ftso
-            await ftsoManager.setFtsoAssetFtsos(ftso1.address, [ftso2,ftso3,ftso4].map(ftso => ftso.address));
-            await ftsoManager.removeFtso(ftso4.address);
-            await expectRevert(ftsoManager.addFtso(ftso1.address), ERR_XASSET_FTSO_NOT_MANAGED);
-        });
-
-        it("Should not remove FTSO if used in multi Asset ftso", async () => {
-            // Setup 4 ftsos, ftso1 is multi asset, with reference to next 3 ftsos
-            let [ftso1, ftso2, ftso3, ftso4] = await settingWithFourFTSOs(accounts, ftsoManager, true);
-            await setDefaultGovernanceParameters(ftsoManager);
-
-            await ftsoManager.addFtso(ftso2.address);
-            await ftsoManager.addFtso(ftso3.address);
-            await ftsoManager.addFtso(ftso4.address);
-            
-            // set asset ftsos to ftso
-            await ftsoManager.setFtsoAssetFtsos(ftso1.address, [ftso2,ftso3,ftso4].map(ftso => ftso.address));
-            await ftsoManager.addFtso(ftso1.address);
-            await expectRevert(ftsoManager.removeFtso(ftso2.address), ERR_XASSET_FTSO_NOT_MANAGED);
-        });
-
-        it("Should governance set FTSO parameters to FTSO manager and then the FTSO manager set the FTSOs on init", async () => {
-            // Setup 4 ftsos, ftso1 is multi asset, with reference to next 3 ftsos
-            let [ftso1, ftso2, ftso3, ftso4] = await settingWithFourFTSOs(accounts, ftsoManager, true);
-            // init reward epoch
-            let paramList = [1, 1 + 2, 1000, 10001, 50, 1500, 10*DAY];
-            let paramListBN = paramList.map(x => toBN(x));
-            let paramListBNWithoutRewardExpiry = paramListBN.slice(0, -1)
-
-            let trustedAddresses = [accounts[8], accounts[9]]
-
-            // setup governance parameters
-            await (ftsoManager.setGovernanceParameters as any)(...paramListBN, trustedAddresses);
-
-            // add ftsos, parameters should be set by FTSOManager
-            await ftsoManager.addFtso(ftso1.address, { from: accounts[0] });
-            await ftsoManager.addFtso(ftso2.address, { from: accounts[0] });
-            await ftsoManager.addFtso(ftso3.address, { from: accounts[0] });
-            await ftsoManager.addFtso(ftso4.address, { from: accounts[0] });
-            await ftsoManager.setFtsoAssetFtsos(ftso1.address, [ftso2,ftso3,ftso4].map(ftso => ftso.address));
-
-            await ftsoManager.activate();
-            // await ftsoManager.daemonize();
-
-            let ftso1Params = numberedKeyedObjectToList(await ftso1.epochsConfiguration());
-            let ftso2Params = numberedKeyedObjectToList(await ftso2.epochsConfiguration());
-            let ftso3Params = numberedKeyedObjectToList(await ftso2.epochsConfiguration());
-            let ftso4Params = numberedKeyedObjectToList(await ftso2.epochsConfiguration());
-
-            let trustedAddresses1 = ftso1Params.pop();
-            let trustedAddresses2 = ftso2Params.pop();
-            let trustedAddresses3 = ftso3Params.pop();
-            let trustedAddresses4 = ftso4Params.pop();
-
-            // numeric epoch configuration should match the set one
-            assert(doBNListsMatch(paramListBNWithoutRewardExpiry, ftso1Params as BN[]), "Wrong FTSO 1 governance parameters");
-            assert(doBNListsMatch(paramListBNWithoutRewardExpiry, ftso2Params as BN[]), "Wrong FTSO 2 governance parameters");
-            assert(doBNListsMatch(paramListBNWithoutRewardExpiry, ftso3Params as BN[]), "Wrong FTSO 3 governance parameters");
-            assert(doBNListsMatch(paramListBNWithoutRewardExpiry, ftso4Params as BN[]), "Wrong FTSO 4 governance parameters");
-
-            compareArrays(trustedAddresses, trustedAddresses1 as string[]);
-            compareArrays(trustedAddresses, trustedAddresses2 as string[]);
-            compareArrays(trustedAddresses, trustedAddresses3 as string[]);
-            compareArrays(trustedAddresses, trustedAddresses4 as string[]);
-
-        });
-
-        it("Should governance set FTSO parameters after two price finalizations", async () => {
-            let [ftso1, ftso2] = await settingWithFourFTSOs(accounts, ftsoManager, true);
-
-            let priceSubmitterInterface = await PriceSubmitter.new();
-            // init reward epoch
-            let defaultParamList = [1, 1, 1000, 10000, 50, 1500, 10*DAY];
-            let defaultParamListBN = defaultParamList.map(x => toBN(x));
-            let trustedAddresses = [accounts[6], accounts[7]];
-            await (ftsoManager.setGovernanceParameters as any)(...defaultParamListBN, trustedAddresses);   
-
-            await ftsoManager.addFtso(ftso1.address, { from: accounts[0] });
-            await ftsoManager.addFtso(ftso2.address, { from: accounts[0] });
-
-            await ftsoManager.activate();
-            await ftsoManager.daemonize(); // initialize reward epoch
-            await ftsoManager.daemonize(); // initialize price epoch
-            
-            // check price submitter trusted addresses
-            const setTrustedAddresses1 = priceSubmitterInterface.contract.methods.setTrustedAddresses(trustedAddresses).encodeABI();
-            const invocationCount1 = await mockPriceSubmitter.invocationCountForCalldata.call(setTrustedAddresses1);
-            assert.equal(invocationCount1.toNumber(), 1);
-            
-            await time.increaseTo(startTs.addn(120 + 30));
-            await ftsoManager.daemonize(); // finalize price epoch
-            await ftsoManager.daemonize(); // initialize price epoch
-
-            let epoch = 1;
-
-            await submitSomePrices(epoch, ftso1, 10, accounts);
-            await submitSomePrices(epoch, ftso2, 10, accounts);
-
-            await time.increaseTo(startTs.addn(120 * 2));
-            await ftsoManager.daemonize();
-
-            await revealSomePrices(ftso1, 10, epoch, accounts);
-            await revealSomePrices(ftso2, 10, epoch, accounts);
-
-            await time.increaseTo(startTs.addn(120 * 2 + 30));
-            let tx = await ftsoManager.daemonize(); // finalize price epoch
-            await ftsoManager.daemonize(); // initialize price epoch
-            
-            // Assert
-            expectEvent(tx, "PriceEpochFinalized");
-            epoch = 2;
-            await submitSomePrices(epoch, ftso1, 10, accounts);
-            await submitSomePrices(epoch, ftso2, 10, accounts);
-
-            await time.increaseTo(startTs.addn(120 * 3));
-            tx = await ftsoManager.daemonize();
-
-            await revealSomePrices(ftso1, 10, epoch, accounts);
-            await revealSomePrices(ftso2, 10, epoch, accounts);
-
-            await time.increaseTo(startTs.addn(120 * 3 + 30));
-            tx = await ftsoManager.daemonize(); // finalize price epoch
-            await ftsoManager.daemonize(); // initialize price epoch
-
-            expectEvent(tx, "PriceEpochFinalized");
-
-            epoch = 3
-            await submitSomePrices(epoch, ftso1, 10, accounts);
-            await submitSomePrices(epoch, ftso2, 10, accounts);
-
-            let paramList = [1, 1 + 2, 1000, 10001, 50, 1500, 10*DAY];
-            let paramListBN = paramList.map(x => toBN(x));
-            let paramListBNWithoutRewardExpiry = paramListBN.slice(0, -1)
-
-            trustedAddresses = [accounts[8], accounts[9]];
-            await (ftsoManager.setGovernanceParameters as any)(...paramListBN, trustedAddresses);
-
-            await time.increaseTo(startTs.addn(120 * 4));
-            tx = await ftsoManager.daemonize();
-            
-            await revealSomePrices(ftso1, 10, epoch, accounts);
-            await revealSomePrices(ftso2, 10, epoch, accounts);
-            
-            await time.increaseTo(startTs.addn(120 * 4 + 30));
-            tx = await ftsoManager.daemonize(); // finalize price epoch
-            expectEvent(tx, "PriceEpochFinalized");
-
-            await ftsoManager.daemonize(); // initialize price epoch
-
-            // check price submitter trusted addresses
-            const setTrustedAddresses2 = priceSubmitterInterface.contract.methods.setTrustedAddresses(trustedAddresses).encodeABI();
-            const invocationCount2 = await mockPriceSubmitter.invocationCountForCalldata.call(setTrustedAddresses2);
-            assert.equal(invocationCount2.toNumber(), 1);
-
-
-            let ftso1Params = numberedKeyedObjectToList(await ftso1.epochsConfiguration());
-            let ftso2Params = numberedKeyedObjectToList(await ftso2.epochsConfiguration());
-
-            let trustedAddresses1 = ftso1Params.pop();
-            let trustedAddresses2 = ftso2Params.pop();
-
-            assert(doBNListsMatch(paramListBNWithoutRewardExpiry, ftso1Params as BN[]), "Wrong FTSO 1 governance parameters");
-            assert(doBNListsMatch(paramListBNWithoutRewardExpiry, ftso2Params as BN[]), "Wrong FTSO 2 governance parameters");
-            assert(!doBNListsMatch(paramListBN, defaultParamListBN), "Changed parameters should not match the default ones.");
-            compareArrays(trustedAddresses, trustedAddresses1 as string[]);
-            compareArrays(trustedAddresses, trustedAddresses2 as string[]);
-        });
-
-        it("Should emit event if initialize price epoch fails and catches reverted errors", async () => {
-            // Assemble
-            // stub ftso initialize
-            const initializePriceEpoch = ftsoInterface.contract.methods.initializeCurrentEpochStateForReveal(10000, false).encodeABI();
-            await mockFtso.givenCalldataRevertWithMessage(initializePriceEpoch,"I am broken");
-            const initializePriceEpochFallback = ftsoInterface.contract.methods.initializeCurrentEpochStateForReveal(0, true).encodeABI();
-            await mockFtso.givenCalldataRunOutOfGas(initializePriceEpochFallback);
-
-            await setDefaultGovernanceParameters(ftsoManager);
-            // add fakey ftso
-            await ftsoManager.addFtso(mockFtso.address, { from: accounts[0] });
-            // activate ftso manager
-            await ftsoManager.activate();
-            await time.increaseTo(startTs.addn(REVEAL_EPOCH_DURATION_S));
-            await ftsoManager.daemonize();
-
-            await time.increaseTo(startTs.addn(120));
-
-            // Act
-            // Simulate the daemon tickling reward manager
-            let tx = await ftsoManager.daemonize();
-            // Assert
-            expectEvent(tx, "InitializingCurrentEpochStateForRevealFailed", {ftso: mockFtso.address, epochId: toBN(1)});
-
-            const { 
-                0: lastErrorBlockArr,
-                1: numErrorsArr,
-                2: errorStringArr,
-                3: errorContractArr,
-                4: totalDaemonizedErrors
-               } = await ftsoManager.showRevertedErrors(0, 2);
-
-            assert.equal(lastErrorBlockArr[0].toNumber(), tx.logs[0].blockNumber);
-            assert.equal(numErrorsArr[0].toNumber(), 1);
-            assert.equal(errorStringArr[0], "I am broken");
-            assert.equal(errorContractArr[0], mockFtso.address);
-            assert.equal(totalDaemonizedErrors.toNumber(), 2);
-
-            assert.equal(lastErrorBlockArr[1].toNumber(), tx.logs[0].blockNumber);
-            assert.equal(numErrorsArr[1].toNumber(), 1);
-            assert.equal(errorStringArr[1], "err fallback init epoch for reveal");
-            assert.equal(errorContractArr[1], mockFtso.address);
-            assert.equal(totalDaemonizedErrors.toNumber(), 2);
-        });
-
-        it("Should revert deactivating ftso if not from governance", async () => {
-            let [ftso1, ftso2] = await settingWithTwoFTSOs(accounts, ftsoManager);
-            // init reward epoch
-            await setDefaultGovernanceParameters(ftsoManager);
-
-            await ftsoManager.addFtso(ftso1.address, { from: accounts[0] });
-            await ftsoManager.addFtso(ftso2.address, { from: accounts[0] });
-
-            await expectRevert(ftsoManager.deactivateFtsos([ftso1.address], {from: accounts[1]}), "only governance");
-            assert(await ftso1.active());
-        });
-
-        it("Should not deactivate ftso if still used on ftso registry", async () => {
-            let [ftso1, ftso2] = await settingWithTwoFTSOs(accounts, ftsoManager);
-            // init reward epoch
-            await setDefaultGovernanceParameters(ftsoManager);
-
-            await ftsoManager.addFtso(ftso1.address, { from: accounts[0] });
-            await ftsoManager.addFtso(ftso2.address, { from: accounts[0] });
-
-            expectEvent(await ftsoManager.deactivateFtsos([ftso1.address]), "FtsoDeactivationFailed", {ftso: ftso1.address});
-            assert(await ftso1.active());
-        });
-
-        it("Should deactivate ftso if removed from ftso registry", async () => {
-            let [ftso1, ftso2] = await settingWithTwoFTSOs(accounts, ftsoManager);
-            await setDefaultGovernanceParameters(ftsoManager);
-
-            await ftsoManager.addFtsosBulk([ftso1.address, ftso2.address]);
-
-            let ftsoManager2 = await FtsoManager.new(
-                accounts[0],
-                accounts[0],
-                ADDRESS_UPDATER,
-                mockPriceSubmitter.address,
-                constants.ZERO_ADDRESS,
-                startTs,
-                PRICE_EPOCH_DURATION_S,
-                REVEAL_EPOCH_DURATION_S,
-                startTs.addn(REVEAL_EPOCH_DURATION_S),
-                REWARD_EPOCH_DURATION_S,
-                VOTE_POWER_BOUNDARY_FRACTION
-            );
-    
-            await ftsoManager2.updateContractAddresses(
-                encodeContractNames([Contracts.ADDRESS_UPDATER, Contracts.FTSO_REWARD_MANAGER, Contracts.FTSO_REGISTRY, Contracts.VOTER_WHITELISTER, Contracts.SUPPLY, Contracts.CLEANUP_BLOCK_NUMBER_MANAGER]),
-                [ADDRESS_UPDATER, mockRewardManager.address, ftsoRegistry.address, mockVoterWhitelister.address, mockSupply.address, cleanupBlockNumberManager.address], {from: ADDRESS_UPDATER});
-            
-            // set new ftso manager
-            await ftsoRegistry.setFtsoManagerAddress(ftsoManager2.address, {from: accounts[0]});
-
-            let [ftso3, ftso4] = await settingWithTwoFTSOs(accounts, ftsoManager2);
-            await setDefaultGovernanceParameters(ftsoManager2);
-
-            // replaces both ftsos
-            await ftsoManager2.replaceFtsosBulk([ftso3.address, ftso4.address], true, false);
-            await ftsoManager2.removeFtso(ftso3.address);
-
-            await ftsoManager.deactivateFtsos([ftso1.address, ftso2.address]);
-
-            assert(!await ftso1.active());
-            assert(!await ftso2.active());
-            assert(!await ftso3.active());
-            assert(await ftso4.active());
-        });
-
-        it("Should deactivate ftso if replaced on ftso registry", async () => {
-            let [ftso1, ftso2] = await settingWithTwoFTSOs(accounts, ftsoManager);
-            await setDefaultGovernanceParameters(ftsoManager);
-
-            await ftsoManager.addFtsosBulk([ftso1.address, ftso2.address]);
-
-            let ftsoManager2 = await FtsoManager.new(
-                accounts[0],
-                accounts[0],
-                ADDRESS_UPDATER,
-                mockPriceSubmitter.address,
-                constants.ZERO_ADDRESS,
-                startTs,
-                PRICE_EPOCH_DURATION_S,
-                REVEAL_EPOCH_DURATION_S,
-                startTs.addn(REVEAL_EPOCH_DURATION_S),
-                REWARD_EPOCH_DURATION_S,
-                VOTE_POWER_BOUNDARY_FRACTION
-            );
-    
-            await ftsoManager2.updateContractAddresses(
-                encodeContractNames([Contracts.ADDRESS_UPDATER, Contracts.FTSO_REWARD_MANAGER, Contracts.FTSO_REGISTRY, Contracts.VOTER_WHITELISTER, Contracts.SUPPLY, Contracts.CLEANUP_BLOCK_NUMBER_MANAGER]),
-                [ADDRESS_UPDATER, mockRewardManager.address, ftsoRegistry.address, mockVoterWhitelister.address, mockSupply.address, cleanupBlockNumberManager.address], {from: ADDRESS_UPDATER});
-            
-            // set new ftso manager
-            await ftsoRegistry.setFtsoManagerAddress(ftsoManager2.address, {from: accounts[0]});
-
-            let [ftso3, ftso4] = await settingWithTwoFTSOs(accounts, ftsoManager2);
-            await setDefaultGovernanceParameters(ftsoManager2);
-
-            // replaces both ftsos
-            await ftsoManager2.replaceFtsosBulk([ftso3.address, ftso4.address], true, false);
-
-            await ftsoManager.deactivateFtsos([ftso1.address, ftso2.address]);
-
-            assert(!await ftso1.active());
-            assert(!await ftso2.active());
-            assert(await ftso3.active());
-            assert(await ftso4.active());
-        });
-
-    });
-
-    describe("Price epochs, finalization", async () => {
-        it("Should finalize a price epoch only", async () => {
-            // Assemble
-            await ftsoManager.activate();
-            await time.increaseTo(startTs.addn(REVEAL_EPOCH_DURATION_S));
-            await ftsoManager.daemonize(); // initialize reward epoch
-            await ftsoManager.daemonize(); // initialize price epoch
-            
-            // Time travel 120 seconds
-            await time.increaseTo(startTs.addn(120 + 30));
-            // Act
-            let tx = await ftsoManager.daemonize();
-            // Assert
-            expectEvent(tx, "PriceEpochFinalized");
-            expectEvent.notEmitted(tx, "RewardEpochFinalized");
-        });
-
-        it("Should finalize a price epoch at the configured interval", async () => {
-            // Assemble
-            await ftsoManager.activate();
-            await time.increaseTo(startTs.addn(REVEAL_EPOCH_DURATION_S));
-            await ftsoManager.daemonize(); // initialize reward epoch
-            await ftsoManager.daemonize(); // initialize price epoch
-
-            // Time travel 120 seconds
-            await time.increaseTo(startTs.addn(120 + 30)); 
-            await ftsoManager.daemonize(); // finalize price epoch
-            await ftsoManager.daemonize(); // initialize price epoch
-
-            // Time travel another 120 seconds
-            await time.increaseTo(startTs.addn(120 * 2 + 30));
-            // Act
-            let tx = await ftsoManager.daemonize();
-            // Assert
-            expectEvent(tx, "PriceEpochFinalized");
-            expectEvent.notEmitted(tx, "RewardEpochFinalized");
-        });
-
-        it("Should finalize price epoch for winning ftso with no reward recipients", async () => {
-            // Assemble
-            // stub randomizer
-            const getCurrentRandom = ftsoInterface.contract.methods.getCurrentRandom().encodeABI();
-            await mockFtso.givenMethodReturnUint(getCurrentRandom, 0);
-            // stub finalizer
-            const finalizePriceEpoch = ftsoInterface.contract.methods.finalizePriceEpoch(0, true).encodeABI();
-            const finalizePriceEpochReturn = web3.eth.abi.encodeParameters(
-                ['address[]', 'uint256[]', 'uint256'],
-                [[], [], '0']);
-            await mockFtso.givenMethodReturn(finalizePriceEpoch, finalizePriceEpochReturn);
-
-            await setDefaultGovernanceParameters(ftsoManager);
-            // add fakey ftso
-            await ftsoManager.addFtso(mockFtso.address, { from: accounts[0] });
-            // activate ftso manager
-            await ftsoManager.activate();
-            await time.increaseTo(startTs.addn(REVEAL_EPOCH_DURATION_S));
-            await ftsoManager.daemonize(); // initialize reward epoch
-            await ftsoManager.daemonize(); // initialize price epoch
-
-            // Time travel 120 seconds
-            await time.increaseTo(startTs.addn(120 + 30));
-
-            // Act
-            let tx = await ftsoManager.daemonize();
-
-            // Assert
-            expectEvent(tx, "PriceEpochFinalized");
-        });
-
-        it("Should finalize price epoch and distribute unclaimed rewards", async () => {
-            // Assemble
-            // stub ftso randomizer
-            const getCurrentRandom = ftsoInterface.contract.methods.getCurrentRandom().encodeABI();
-            await mockFtso.givenMethodReturnUint(getCurrentRandom, 0);
-            // stub ftso finalizer
-            const finalizePriceEpoch = ftsoInterface.contract.methods.finalizePriceEpoch(0, true).encodeABI();
-            const finalizePriceEpochReturn = web3.eth.abi.encodeParameters(
-                ['address[]', 'uint256[]', 'uint256'],
-                [[accounts[1], accounts[2]], [25, 75], 100]);
-            await mockFtso.givenMethodReturn(finalizePriceEpoch, finalizePriceEpochReturn);
-
-            await setDefaultGovernanceParameters(ftsoManager);
-            // add fakey ftso
-            await ftsoManager.addFtso(mockFtso.address, { from: accounts[0] });
-            // activate ftso manager
-            await ftsoManager.activate();
-            await time.increaseTo(startTs.addn(REVEAL_EPOCH_DURATION_S));
-            await ftsoManager.daemonize(); // intialize reward epoch
-            await ftsoManager.daemonize(); // initialize price epoch
-
-            // Time travel 120 seconds
-            await time.increaseTo(startTs.addn(120 + 30));
-
-            // Act
-            // Simulate the daemon tickling reward manager
-            await ftsoManager.daemonize();
-
-            // address[] memory addresses,
-            // uint256[] memory weights,
-            // uint256 totalWeight,
-            // uint256 epochId,
-            // address ftso,
-            // uint256 priceEpochDurationSeconds,
-            // uint256 currentRewardEpoch
-            const distributeRewards = ftsoRewardManagerInterface.contract.methods.distributeRewards(
-                [accounts[1], accounts[2]],
-                [25, 75],
-                100,
-                0,
-                mockFtso.address,
-                120,
-                0,
-                startTs.addn(PRICE_EPOCH_DURATION_S - 1),
-                await ftsoManager.getRewardEpochVotePowerBlock(0)
-            ).encodeABI();
-
-            // Assert
-            const invocationCountWithData = await mockRewardManager.invocationCountForCalldata.call(distributeRewards);
-            assert.equal(invocationCountWithData.toNumber(), 1);
-        });
-
-        it("Should finalize price epoch and emit event if distribute rewards fails", async () => {
-            // Assemble
-            // stub ftso randomizer
-            const getCurrentRandom = ftsoInterface.contract.methods.getCurrentRandom().encodeABI();
-            await mockFtso.givenMethodReturnUint(getCurrentRandom, 0);
-            // stub ftso finalizer
-            const finalizePriceEpoch = ftsoInterface.contract.methods.finalizePriceEpoch(0, true).encodeABI();
-            const finalizePriceEpochReturn = web3.eth.abi.encodeParameters(
-                ['address[]', 'uint256[]', 'uint256'],
-                [[accounts[1], accounts[2]], [25, 75], 100]);
-            await mockFtso.givenMethodReturn(finalizePriceEpoch, finalizePriceEpochReturn);
-
-            await setDefaultGovernanceParameters(ftsoManager);
-            // add fakey ftso
-            await ftsoManager.addFtso(mockFtso.address, { from: accounts[0] });
-            // activate ftso manager
-            await ftsoManager.activate();
-            await time.increaseTo(startTs.addn(REVEAL_EPOCH_DURATION_S));
-            await ftsoManager.daemonize(); // initialize reward epoch
-            await ftsoManager.daemonize(); // initialize price epoch
-
-            // Time travel 120 seconds
-            await time.increaseTo(startTs.addn(120 + 30));
-
-            // address[] memory addresses,
-            // uint256[] memory weights,
-            // uint256 totalWeight,
-            // uint256 epochId,
-            // address ftso,
-            // uint256 priceEpochDurationSeconds,
-            // uint256 currentRewardEpoch
-            const distributeRewards = ftsoRewardManagerInterface.contract.methods.distributeRewards(
-                [accounts[1], accounts[2]],
-                [25, 75],
-                100,
-                0,
-                mockFtso.address,
-                120,
-                0,
-                startTs.addn(PRICE_EPOCH_DURATION_S - 1),
-                await ftsoManager.getRewardEpochVotePowerBlock(0)
-            ).encodeABI();
-
-            await mockRewardManager.givenMethodRevertWithMessage(distributeRewards,"I am broken");
-            // Act
-            // Simulate the daemon tickling reward manager
-            let tx = await ftsoManager.daemonize();
-
-            // Assert
-            expectEvent(tx, "DistributingRewardsFailed", {ftso: mockFtso.address, epochId: toBN(0)})
-        });
-
-        it("Should finalize price epoch and declare non-winning but next eligible ftso the winner", async () => {
-            // Assemble
-            // Force the first FTSO random number generator to yield FTSO 0 as reward FTSO
-            const mockFtsoNoAccounts = await MockFtso.new();
-            const getCurrentRandom = ftsoInterface.contract.methods.getCurrentRandom().encodeABI();
-            await mockFtsoNoAccounts.givenMethodReturnUint(getCurrentRandom, 0);
-            // Rig FTSO0 to yield no accounts
-            const finalizePriceEpochFtso0 = ftsoInterface.contract.methods.finalizePriceEpoch(0, true).encodeABI();
-            const finalizePriceEpochReturnFtso0 = web3.eth.abi.encodeParameters(
-                ['address[]', 'uint256[]', 'uint256'],
-                [[], [], 100]);
-            await mockFtsoNoAccounts.givenMethodReturn(finalizePriceEpochFtso0, finalizePriceEpochReturnFtso0);
-            // stub FTSO1 to actually contain rewardable accounts
-            const finalizePriceEpoch = ftsoInterface.contract.methods.finalizePriceEpoch(0, true).encodeABI();
-            const finalizePriceEpochReturn = web3.eth.abi.encodeParameters(
-                ['address[]', 'uint256[]', 'uint256'],
-                [[accounts[1], accounts[2]], [25, 75], 100]);
-            await mockFtso.givenMethodReturn(finalizePriceEpoch, finalizePriceEpochReturn);
-            // give reward manager some nats to distribute
-            // await web3.eth.sendTransaction({ from: accounts[0], to: mockRewardManager.address, value: 1000000 });
-
-            await setDefaultGovernanceParameters(ftsoManager);
-            // add fakey unrewardable ftso 0
-            await ftsoManager.addFtso(mockFtsoNoAccounts.address, { from: accounts[0] });
-            // add fakey rewardable ftso 1
-            await ftsoManager.addFtso(mockFtso.address, { from: accounts[0] });
-            // activate ftso manager
-            await ftsoManager.activate();
-            await time.increaseTo(startTs.addn(REVEAL_EPOCH_DURATION_S));
-            await ftsoManager.daemonize(); // initialize reward epoch
-            await ftsoManager.daemonize(); // initialize price epoch
-
-            // Time travel 120 seconds
-            await time.increaseTo(startTs.addn(120 + 30));
-
-            // Act
-            // Simulate the daemon tickling reward manager
-            let tx = await ftsoManager.daemonize();
-
-            // Assert
-            // Should equal FTSO 1, the next eligible ftso in the list
-            assert.equal(await ftsoManager.lastRewardedFtsoAddress(), mockFtso.address);
-            expectEvent.notEmitted(tx, "DistributingRewardsFailed");
-            expectEvent(tx, "PriceEpochFinalized", {chosenFtso: mockFtso.address, rewardEpochId: toBN(0)});
-        });
-
-        it("Should force finalize the price after one finalization", async () => {
-            let [ftso1, ftso2] = await settingWithTwoFTSOs(accounts, ftsoManager);
-            // init reward epoch
-            await setDefaultGovernanceParameters(ftsoManager);
-
-            await ftsoManager.addFtso(ftso1.address, { from: accounts[0] });
-            await ftsoManager.addFtso(ftso2.address, { from: accounts[0] });
-
-            await ftsoManager.activate();
-            await time.increaseTo(startTs.addn(REVEAL_EPOCH_DURATION_S));
-            await ftsoManager.daemonize(); // initialize reward epoch
-
-            await time.increaseTo(startTs.addn(120 + 30));
-            await ftsoManager.daemonize(); // initialize price epoch
-
-            
-            let epoch = 1;
-            await submitSomePrices(epoch, ftso1, 10, accounts);
-            await submitSomePrices(epoch, ftso2, 10, accounts);
-
-            await time.increaseTo(startTs.addn(120 * 2));
-            await ftsoManager.daemonize();
-
-            await revealSomePrices(ftso1, 10, epoch, accounts);
-            await revealSomePrices(ftso2, 10, epoch, accounts);
-
-            await time.increaseTo(startTs.addn(120 * 2 + 30));
-            await ftsoManager.daemonize(); // finalize price epoch
-            
-            let ftso1Events = await ftso1.getPastEvents("PriceFinalized")
-            let ftso2Events = await ftso2.getPastEvents("PriceFinalized")
-            assert.equal(lastOf(ftso1Events).args.finalizationType.toNumber(), 1);
-            assert.equal(lastOf(ftso2Events).args.finalizationType.toNumber(), 1);
-            
-            // initialize price epoch is called in a separate block as finalize price epoch
-            await ftsoManager.daemonize();
-
-            // reveal only for ftso2, not ftso1
-            epoch = 2;
-            await submitSomePrices(epoch, ftso2, 10, accounts);
-
-            await time.increaseTo(startTs.addn(3 * 120));
-            await ftsoManager.daemonize();
-
-            await revealSomePrices(ftso2, 10, epoch, accounts);
-
-            await time.increaseTo(startTs.addn(3 * 120 + 30));
-
-            // finalize, ftso1 will force finalize
-            await ftsoManager.daemonize();
-
-            ftso1Events = await ftso1.getPastEvents("PriceFinalized");
-            ftso2Events = await ftso2.getPastEvents("PriceFinalized");
-            assert.equal(lastOf(ftso1Events).args.finalizationType.toNumber(), 3);
-            assert.equal(lastOf(ftso2Events).args.finalizationType.toNumber(), 1);
-        });
-
-        it("Should emit event if finalize price epoch fails due to WEIGHTED_MEDIAN", async () => {
-            // Assemble
-            // stub ftso randomizer
-            const getCurrentRandom = ftsoInterface.contract.methods.getCurrentRandom().encodeABI();
-            await mockFtso.givenMethodReturnUint(getCurrentRandom, 0);
-            // stub ftso finalizer
-            const finalizePriceEpoch = ftsoInterface.contract.methods.finalizePriceEpoch(0, true).encodeABI();
-            const fallbackFinalizePriceEpoch = ftsoInterface.contract.methods.fallbackFinalizePriceEpoch(0).encodeABI();
-            const forceFinalizePriceEpoch = ftsoInterface.contract.methods.forceFinalizePriceEpoch(0).encodeABI();
-            await mockFtso.givenMethodRevertWithMessage(finalizePriceEpoch,"I am broken");
-            await mockFtso.givenMethodReturnUint(fallbackFinalizePriceEpoch,0);
-            await mockFtso.givenMethodReturnUint(forceFinalizePriceEpoch,0);
-
-            await setDefaultGovernanceParameters(ftsoManager);
-            // add fakey ftso
-            await ftsoManager.addFtso(mockFtso.address, { from: accounts[0] });
-            // activate ftso manager
-            await ftsoManager.activate();
-            await time.increaseTo(startTs.addn(REVEAL_EPOCH_DURATION_S));
-            await ftsoManager.daemonize(); // initialize reward epoch
-            await ftsoManager.daemonize(); // initialize price epoch
-
-            // Time travel to reveal end
-            await time.increaseTo(startTs.addn(120 + 30));
-
-            // Act
-            // Simulate the daemon tickling reward manager
-            let tx = await ftsoManager.daemonize();
-
-            // Assert
-            // FinalizingPriceEpochFailed due to WEIGHTED_MEDIAN
-            expectEvent(tx, "FinalizingPriceEpochFailed", {ftso: mockFtso.address, epochId: toBN(0), failingType:toBN(1)})
-            
-            let finalizingPriceEpochFailedEvents = await ftsoManager.getPastEvents("FinalizingPriceEpochFailed")
-            
-            const { 
-                0: lastErrorBlockArr,
-                1: numErrorsArr,
-                2: errorStringArr,
-                3: errorContractArr,
-                4: totalDaemonizedErrors
-            } = await ftsoManager.showRevertedErrors(0, 3);
-
-            assert.equal(lastErrorBlockArr[0].toNumber(), finalizingPriceEpochFailedEvents[0].blockNumber);
-            assert.equal(numErrorsArr[0].toNumber(), 1);
-            assert.equal(errorStringArr[0], "I am broken");
-            assert.equal(errorContractArr[0], mockFtso.address);
-        });
-
-        it("Should emit event if finalize price epoch fails due to TRUSTED_ADDRESSES", async () => {
-            // Assemble
-            // stub ftso randomizer
-            const getCurrentRandom = ftsoInterface.contract.methods.getCurrentRandom().encodeABI();
-            await mockFtso.givenMethodReturnUint(getCurrentRandom, 0);
-            // stub ftso finalizer
-            const finalizePriceEpoch = ftsoInterface.contract.methods.finalizePriceEpoch(0, true).encodeABI();
-            const fallbackFinalizePriceEpoch = ftsoInterface.contract.methods.fallbackFinalizePriceEpoch(0).encodeABI();
-            const forceFinalizePriceEpoch = ftsoInterface.contract.methods.forceFinalizePriceEpoch(0).encodeABI();
-            await mockFtso.givenMethodRevertWithMessage(finalizePriceEpoch,"I am broken");
-            await mockFtso.givenMethodRevertWithMessage(fallbackFinalizePriceEpoch,"fallbackFinalizePriceEpoch broken too");
-            await mockFtso.givenMethodReturnUint(forceFinalizePriceEpoch,0);
-
-            await setDefaultGovernanceParameters(ftsoManager);
-            // add fakey ftso
-            await ftsoManager.addFtso(mockFtso.address, { from: accounts[0] });
-            // activte ftso manager
-            await ftsoManager.activate();
-            await time.increaseTo(startTs.addn(REVEAL_EPOCH_DURATION_S));
-            await ftsoManager.daemonize(); // initialize reward epoch
-            await ftsoManager.daemonize(); // initialize price epoch
-
-            // Time travel 120 seconds
-            await time.increaseTo(startTs.addn(120 + 30));
-
-            // Act
-            // Simulate the flare daemon tickling reward manager
-            let tx = await ftsoManager.daemonize();
-
-            // Assert
-            // FinalizingPriceEpochFailed due to TRUSTED_ADDRESSES
-            expectEvent(tx, "FinalizingPriceEpochFailed", {ftso: mockFtso.address, epochId: toBN(0), failingType:toBN(2)})
-
-            let finalizingPriceEpochFailedEvents = await ftsoManager.getPastEvents("FinalizingPriceEpochFailed")
-
-            const {
-                0: lastErrorBlockArr1,
-                1: numErrorsArr1,
-                2: errorStringArr1,
-                3: errorContractArr1,
-                4: totalDaemonizedErrors1
-            } = await ftsoManager.showRevertedErrors(0, 3);
-
-            assert.equal(lastErrorBlockArr1[1].toNumber(), finalizingPriceEpochFailedEvents[1].blockNumber);
-            assert.equal(numErrorsArr1[1].toNumber(), 1);
-            assert.equal(errorStringArr1[1], "fallbackFinalizePriceEpoch broken too");
-            assert.equal(errorContractArr1[1], mockFtso.address);
-        });
-
-        it("Should revert if finalize price epoch fails due to PREVIOUS_PRICE_COPIED", async () => {
-            // Assemble
-            // stub ftso randomizer
-            const getCurrentRandom = ftsoInterface.contract.methods.getCurrentRandom().encodeABI();
-            await mockFtso.givenMethodReturnUint(getCurrentRandom, 0);
-            // stub ftso finalizer
-            const finalizePriceEpoch = ftsoInterface.contract.methods.finalizePriceEpoch(0, true).encodeABI();
-            const fallbackFinalizePriceEpoch = ftsoInterface.contract.methods.fallbackFinalizePriceEpoch(0).encodeABI();
-            const forceFinalizePriceEpoch = ftsoInterface.contract.methods.forceFinalizePriceEpoch(0).encodeABI();
-            await mockFtso.givenMethodRevertWithMessage(finalizePriceEpoch,"I am broken");
-            await mockFtso.givenMethodRevertWithMessage(fallbackFinalizePriceEpoch,"fallbackFinalizePriceEpoch broken too");
-            await mockFtso.givenMethodRevertWithMessage(forceFinalizePriceEpoch,"forceFinalizePriceEpoch broken too");
-
-            await setDefaultGovernanceParameters(ftsoManager);
-            // add fakey ftso
-            await ftsoManager.addFtso(mockFtso.address, { from: accounts[0] });
-            // activte ftso manager
-            await ftsoManager.activate();
-            await time.increaseTo(startTs.addn(REVEAL_EPOCH_DURATION_S));
-            await ftsoManager.daemonize(); // initialize reward epoch
-            await ftsoManager.daemonize(); // initialize price epoch
-
-            // Time travel 120 seconds
-            await time.increaseTo(startTs.addn(120 + 30));
-
-            // Act
-            // Simulate the flare daemon tickling reward manager
-            await expectRevert(ftsoManager.daemonize(), "forceFinalizePriceEpoch broken too");
-        });
-    });
-    
-    describe("Reward epochs, finalization", async () => {
-        it("Should finalize a reward epoch", async () => {
-            // Assemble
-            await ftsoManager.activate();
-            await time.increaseTo(startTs.addn(REVEAL_EPOCH_DURATION_S));
-            await ftsoManager.daemonize();
-            // Time travel 2 days
-            await time.increaseTo(startTs.addn(172800 + REVEAL_EPOCH_DURATION_S));
-            // Act
-            let tx = await ftsoManager.daemonize();
-            // // Assert
-            expectEvent(tx, "RewardEpochFinalized");
-        });
-
-        it("Should finalize a reward epoch at the configured interval", async () => {
-            // Assemble
-            await ftsoManager.activate();
-            // Time travel 2 days
-            await time.increaseTo(startTs.addn(172800));
-            await ftsoManager.daemonize();
-            // Time travel another 2 days
-            await time.increaseTo(startTs.addn(172800 * 2));
-            // Act
-            let tx = await ftsoManager.daemonize();
-            // Assert
-            expectEvent(tx, "RewardEpochFinalized");
-        });
-
-        it("Should finalize current reward epoch at the configured interval and the next one according to changed reward epoch duration", async () => {
-            // Assemble
-            await ftsoManager.activate();
-            await time.increaseTo(startTs.addn(REVEAL_EPOCH_DURATION_S));
-            await ftsoManager.daemonize(); // start first reward epoch
-            await ftsoManager.setRewardEpochDurationSeconds(REWARD_EPOCH_DURATION_S + PRICE_EPOCH_DURATION_S * 10);
-            // Time travel 2 days
-            await time.increaseTo(startTs.addn(REWARD_EPOCH_DURATION_S + REVEAL_EPOCH_DURATION_S));
-            // Act
-            let tx = await ftsoManager.daemonize();
-            // Assert
-            expectEvent(tx, "RewardEpochFinalized");
-            // Time travel another 2 days
-            await time.increaseTo(startTs.addn(REWARD_EPOCH_DURATION_S * 2 + REVEAL_EPOCH_DURATION_S));
-            tx = await ftsoManager.daemonize(); // initialize ftsos for reveal
-            expectEvent.notEmitted(tx, "RewardEpochFinalized");
-
-            // Time travel to reward epoch end
-            await time.increaseTo(startTs.addn(REWARD_EPOCH_DURATION_S * 2 + REVEAL_EPOCH_DURATION_S + PRICE_EPOCH_DURATION_S * 10));
-            tx = await ftsoManager.daemonize(); // finalize ftsos
-            expectEvent.notEmitted(tx, "RewardEpochFinalized");
-            tx = await ftsoManager.daemonize(); // finalize reward epoch
-            expectEvent(tx, "RewardEpochFinalized");
-        });
-
-        it("Should set cleanup block after finalization", async () => {
-            // Assemble
-            await cleanupBlockNumberManager.setTriggerContractAddress(ftsoManager.address);
-            const mockVpToken = await MockContract.new();
-            await cleanupBlockNumberManager.registerToken(mockVpToken.address);
-            await ftsoManager.activate();
-            // Time travel 2 days
-            await time.increaseTo(startTs.addn(172800));
-            await ftsoManager.daemonize();
-            // Time travel another 2 days
-            await time.increaseTo(startTs.addn(172800 * 2));
-            // Act
-            let receipt = await ftsoManager.daemonize();
-            // Assert
-            await expectEvent.inTransaction(receipt.tx, cleanupBlockNumberManager, 
-                "CleanupBlockNumberSet", { theContract: mockVpToken.address, success: true });
-        });
-
-        it("Must be set as trigger to allow setting cleanup block", async () => {
-            // Assemble
-            const mockVpToken = await MockContract.new();
-            await cleanupBlockNumberManager.registerToken(mockVpToken.address);
-            await ftsoManager.activate();
-            // Time travel 2 days
-            await time.increaseTo(startTs.addn(172800));
-            await ftsoManager.daemonize();
-            // Time travel another 2 days
-            await time.increaseTo(startTs.addn(172800 * 2));
-            // Act
-            let receipt = await ftsoManager.daemonize();
-            // Assert
-            expectEvent(receipt, "CleanupBlockNumberManagerFailedForBlock", {});
-            await expectEvent.notEmitted.inTransaction(receipt.tx, cleanupBlockNumberManager, "CleanupBlockNumberSet")
-        });
-
-        it("Should setup a reward epoch when initial startup time passes", async () => {
-            // Assemble
-            // Store block numbers
-            const b = [];
-            await ftsoManager.activate();
-            // Time travel 2 days
-            await time.increaseTo(startTs.addn(172800));
-            await time.advanceBlock();
-            b[0] = await web3.eth.getBlockNumber();
-            // Act
-            // Force another block
-            await ftsoManager.daemonize();
-            // Assert
-            const { votepowerBlock, startBlock } = await ftsoManager.getRewardEpochData(0);
-            assert.equal(Number(votepowerBlock), b[0]);
-            assert.equal(Number(startBlock), b[0] + 1);
-        });
-
-        it("Should select vote power block in the correct interval and be random", async () => {
-            await settingWithOneFTSO_1(accounts, ftsoInterface, mockFtso, ftsoManager);
-            await ftsoManager.daemonize();
-            let b: number[] = [];
-            let rewardEpochDataList: any[] = [];
-            let currentSnapshotTime = startTs.addn(REWARD_EPOCH_DURATION_S)
-            await time.increaseTo(currentSnapshotTime);
-=======
         await ftsoManager.daemonize();
         const invocationCount = await mockFtso.invocationCountForMethod.call(setVotePowerBlock);
         assert.equal(invocationCount.toNumber(), 0);
@@ -2945,7 +1236,113 @@
       expect(contract).to.equals(cleanupBlockNumberManager.address);
     });
 
-
+    it("Should revert deactivating ftso if not from governance", async () => {
+      let [ftso1, ftso2] = await settingWithTwoFTSOs(accounts, ftsoManager);
+      // init reward epoch
+      await setDefaultGovernanceParameters(ftsoManager);
+    
+      await ftsoManager.addFtso(ftso1.address, { from: accounts[0] });
+      await ftsoManager.addFtso(ftso2.address, { from: accounts[0] });
+    
+      await expectRevert(ftsoManager.deactivateFtsos([ftso1.address], {from: accounts[1]}), "only governance");
+      assert(await ftso1.active());
+    });
+    
+    it("Should not deactivate ftso if still used on ftso registry", async () => {
+      let [ftso1, ftso2] = await settingWithTwoFTSOs(accounts, ftsoManager);
+      // init reward epoch
+      await setDefaultGovernanceParameters(ftsoManager);
+    
+      await ftsoManager.addFtso(ftso1.address, { from: accounts[0] });
+      await ftsoManager.addFtso(ftso2.address, { from: accounts[0] });
+    
+      expectEvent(await ftsoManager.deactivateFtsos([ftso1.address]), "FtsoDeactivationFailed", {ftso: ftso1.address});
+      assert(await ftso1.active());
+    });
+    
+    it("Should deactivate ftso if removed from ftso registry", async () => {
+      let [ftso1, ftso2] = await settingWithTwoFTSOs(accounts, ftsoManager);
+      await setDefaultGovernanceParameters(ftsoManager);
+    
+      await ftsoManager.addFtsosBulk([ftso1.address, ftso2.address]);
+    
+      let ftsoManager2 = await FtsoManager.new(
+          accounts[0],
+          accounts[0],
+          ADDRESS_UPDATER,
+          mockPriceSubmitter.address,
+          constants.ZERO_ADDRESS,
+          startTs,
+          PRICE_EPOCH_DURATION_S,
+          REVEAL_EPOCH_DURATION_S,
+          startTs.addn(REVEAL_EPOCH_DURATION_S),
+          REWARD_EPOCH_DURATION_S,
+          VOTE_POWER_BOUNDARY_FRACTION
+      );
+    
+      await ftsoManager2.updateContractAddresses(
+          encodeContractNames([Contracts.ADDRESS_UPDATER, Contracts.FTSO_REWARD_MANAGER, Contracts.FTSO_REGISTRY, Contracts.VOTER_WHITELISTER, Contracts.SUPPLY, Contracts.CLEANUP_BLOCK_NUMBER_MANAGER]),
+          [ADDRESS_UPDATER, mockRewardManager.address, ftsoRegistry.address, mockVoterWhitelister.address, mockSupply.address, cleanupBlockNumberManager.address], {from: ADDRESS_UPDATER});
+      
+      // set new ftso manager
+      await ftsoRegistry.setFtsoManagerAddress(ftsoManager2.address, {from: accounts[0]});
+    
+      let [ftso3, ftso4] = await settingWithTwoFTSOs(accounts, ftsoManager2);
+      await setDefaultGovernanceParameters(ftsoManager2);
+    
+      // replaces both ftsos
+      await ftsoManager2.replaceFtsosBulk([ftso3.address, ftso4.address], true, false);
+      await ftsoManager2.removeFtso(ftso3.address);
+    
+      await ftsoManager.deactivateFtsos([ftso1.address, ftso2.address]);
+    
+      assert(!await ftso1.active());
+      assert(!await ftso2.active());
+      assert(!await ftso3.active());
+      assert(await ftso4.active());
+    });
+    
+    it("Should deactivate ftso if replaced on ftso registry", async () => {
+      let [ftso1, ftso2] = await settingWithTwoFTSOs(accounts, ftsoManager);
+      await setDefaultGovernanceParameters(ftsoManager);
+    
+      await ftsoManager.addFtsosBulk([ftso1.address, ftso2.address]);
+    
+      let ftsoManager2 = await FtsoManager.new(
+          accounts[0],
+          accounts[0],
+          ADDRESS_UPDATER,
+          mockPriceSubmitter.address,
+          constants.ZERO_ADDRESS,
+          startTs,
+          PRICE_EPOCH_DURATION_S,
+          REVEAL_EPOCH_DURATION_S,
+          startTs.addn(REVEAL_EPOCH_DURATION_S),
+          REWARD_EPOCH_DURATION_S,
+          VOTE_POWER_BOUNDARY_FRACTION
+      );
+    
+      await ftsoManager2.updateContractAddresses(
+          encodeContractNames([Contracts.ADDRESS_UPDATER, Contracts.FTSO_REWARD_MANAGER, Contracts.FTSO_REGISTRY, Contracts.VOTER_WHITELISTER, Contracts.SUPPLY, Contracts.CLEANUP_BLOCK_NUMBER_MANAGER]),
+          [ADDRESS_UPDATER, mockRewardManager.address, ftsoRegistry.address, mockVoterWhitelister.address, mockSupply.address, cleanupBlockNumberManager.address], {from: ADDRESS_UPDATER});
+      
+      // set new ftso manager
+      await ftsoRegistry.setFtsoManagerAddress(ftsoManager2.address, {from: accounts[0]});
+    
+      let [ftso3, ftso4] = await settingWithTwoFTSOs(accounts, ftsoManager2);
+      await setDefaultGovernanceParameters(ftsoManager2);
+    
+      // replaces both ftsos
+      await ftsoManager2.replaceFtsosBulk([ftso3.address, ftso4.address], true, false);
+    
+      await ftsoManager.deactivateFtsos([ftso1.address, ftso2.address]);
+    
+      assert(!await ftso1.active());
+      assert(!await ftso2.active());
+      assert(await ftso3.active());
+      assert(await ftso4.active());
+    });
+    
   });
 
   describe("Price epochs, finalization", async () => {
@@ -3352,7 +1749,6 @@
       await expectRevert(ftsoManager.daemonize(), "forceFinalizePriceEpoch broken too");
     });
 
-
     it("Should return correct price epochs", async () => {
       let lastUnprocessed = await ftsoManager.getLastUnprocessedPriceEpochData();
       assert(lastUnprocessed[0].eq(
@@ -3527,7 +1923,6 @@
           await increaseTimeTo(currentSnapshotTime, secondsPerBlock);
           // time.increaseTo doesn't increase block number enough, so there is almost no space for random votePowerBlock (after we divide by 7)
           for (let k = 0; k < 10; k++) {
->>>>>>> fdfbad92
             await time.advanceBlock();
           }
           await ftsoManager.daemonize();
