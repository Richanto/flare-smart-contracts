import { SignerWithAddress } from "@nomiclabs/hardhat-ethers/signers";
import { ethers } from "hardhat";
import path from "path";
import { MockFtso } from "../../../typechain";
import { checkTestCase, readTestData, TestCase, testFTSOInitContracts, testFTSOMedian } from "../../utils/FTSO-test-utils";

const fs = require('fs');

const testCasesPath = 'test/test-cases/FTSO-cases/unit'

// Importing test cases
// Note: this snippet cannot be defined in `before`- needs to exist even before `before`
let files: string[] = fs.readdirSync(testCasesPath)
files.sort();
let testExamples = files.map(fname => {
    let data = readTestData(path.join("../..", testCasesPath, fname));
    data.fileName = fname;
    return data;
})

describe("FTSO contract - unit test cases from files", () => {
    testExamples.forEach(testExample => {
        it(`${ testExample.fileName }: ${ testExample.description }`, async function () {
<<<<<<< HEAD

            // init, data preparation
            const signers = await ethers.getSigners();
            let logger = new TestExampleLogger(testExample);
            let epochs: number[] = [];
            let isRandomized = !!testExample.randomizedDataCount
            let len = isRandomized ? testExample.randomizedDataCount! : testExample.prices.length;
            let epochPeriod = Math.floor(len + 2);
            let revealPeriod = Math.floor(len + 2);
            if (len == 0) {
                throw Error(`Bad example file ${ testExample.fileName }. Length 0.`);
            }
            if (isRandomized) {
                randomizeExampleGenerator(testExample)
            }
            if (signers.length < len) throw Error(`To few accounts/signers: ${ signers.length }. Required ${ len }.`);

            // Contract deployment
            let flrToken = await newContract<MockVPToken>(ethers, "MockVPToken", signers[0],
                signers.slice(0, len).map(signer => signer.address), testExample.weightsFlr
            )
            let assetToken = await newContract<MockVPToken>(ethers, "MockVPToken", signers[0],
                signers.slice(0, len).map(signer => signer.address), testExample.weightsAsset
            )
            let ftso = await newContract<MockFtso>(ethers, "MockFtso", signers[0],
                flrToken.address, assetToken.address, signers[0].address,  // address _fFlr, address _fAsset,
                epochStartTimestamp, // uint256 _startTimestamp
                epochPeriod, revealPeriod //uint256 _epochPeriod, uint256 _revealPeriod
            )

            // Price hash submission
            let uniqueEpochs: number[] = [];
            await moveFromCurrentToNextEpochStart(ethers, epochStartTimestamp, epochPeriod);
            epochs = [];

            logger.log(`SUBMIT PRICE ${ len }`)

            let promises = [];
            for (let i = 0; i < len; i++) {
                let price = testExample.prices[i];
                let random = priceToRandom(price);
                // TODO: try to the use correct hash from ethers.utils.keccak256
                // let hash = ethers.utils.keccak256(ethers.utils.solidityKeccak256([ "uint128", "uint256" ], [ price, random ]))
                let hash = soliditySha3(price, random);
                promises.push((await ftso.connect(signers[i]).submitPrice(hash)).wait(1));
            }
            (await Promise.all(promises)).forEach(res => {
                epochs.push((res.events![0].args![1] as BigNumber).toNumber());
            })
            uniqueEpochs = [...(new Set(epochs))];
            expect(uniqueEpochs.length, `Too short epoch for the test. Increase epochPeriod ${ epochPeriod }.`).to.equal(1)

            // Reveal price
            const epoch = uniqueEpochs[0];
            await moveToRevealStart(ethers, epochStartTimestamp, epochPeriod, epoch);
            let epochPromises = [];
            for (let i = 0; i < len; i++) {
                epochPromises.push(ftso.connect(signers[i]).revealPrice(epoch, testExample.prices[i], priceToRandom(testExample.prices[i])))
            }

            await Promise.all(epochPromises);

            // Print epoch submission prices
            let resVoteInfo = await ftso.getVoteInfo(epoch);
            testExample.weightRatio = (await ftso.getWeightRatio(epoch)).toNumber();
            prettyPrintVoteInfo(resVoteInfo, logger);

            // Finalize
            moveToFinalizeStart(ethers, epochStartTimestamp, epochPeriod, revealPeriod, epoch);
            let resFinalizePrice = await (await ftso.finalizePriceEpochWithResult(epoch)).wait(1);
            logger.log(`epoch finalization, ${ len }, gas used: ${ resFinalizePrice.gasUsed }`);
            let epochFinalizeResponse = resFinalizePrice.events![1].args;

            // Print results                
            let res = await ftso.getEpochResult(epoch);
            prettyPrintEpochResult(res, logger);
            let voterRes = toEpochResult(res);
            let testCase = {
                example: testExample,
                targetResult: resultsFromTestData(testExample, signers.slice(0, len).map(signer => signer.address)),
                testResult: updateWithRewardedVotesInfo(voterRes, epochFinalizeResponse)
            } as TestCase;
=======
            
            const epochStartTimestamp: number = 1;
            const signers: SignerWithAddress[] = await ethers.getSigners();
            const ftso: MockFtso = await testFTSOInitContracts(epochStartTimestamp, signers, testExample);
            const testCase: TestCase = await testFTSOMedian(epochStartTimestamp, signers, ftso, testExample);
>>>>>>> 986d9f26

            // Test results
            checkTestCase(testCase);
        });
    });
});
<|MERGE_RESOLUTION|>--- conflicted
+++ resolved
@@ -21,96 +21,10 @@
 describe("FTSO contract - unit test cases from files", () => {
     testExamples.forEach(testExample => {
         it(`${ testExample.fileName }: ${ testExample.description }`, async function () {
-<<<<<<< HEAD
-
-            // init, data preparation
-            const signers = await ethers.getSigners();
-            let logger = new TestExampleLogger(testExample);
-            let epochs: number[] = [];
-            let isRandomized = !!testExample.randomizedDataCount
-            let len = isRandomized ? testExample.randomizedDataCount! : testExample.prices.length;
-            let epochPeriod = Math.floor(len + 2);
-            let revealPeriod = Math.floor(len + 2);
-            if (len == 0) {
-                throw Error(`Bad example file ${ testExample.fileName }. Length 0.`);
-            }
-            if (isRandomized) {
-                randomizeExampleGenerator(testExample)
-            }
-            if (signers.length < len) throw Error(`To few accounts/signers: ${ signers.length }. Required ${ len }.`);
-
-            // Contract deployment
-            let flrToken = await newContract<MockVPToken>(ethers, "MockVPToken", signers[0],
-                signers.slice(0, len).map(signer => signer.address), testExample.weightsFlr
-            )
-            let assetToken = await newContract<MockVPToken>(ethers, "MockVPToken", signers[0],
-                signers.slice(0, len).map(signer => signer.address), testExample.weightsAsset
-            )
-            let ftso = await newContract<MockFtso>(ethers, "MockFtso", signers[0],
-                flrToken.address, assetToken.address, signers[0].address,  // address _fFlr, address _fAsset,
-                epochStartTimestamp, // uint256 _startTimestamp
-                epochPeriod, revealPeriod //uint256 _epochPeriod, uint256 _revealPeriod
-            )
-
-            // Price hash submission
-            let uniqueEpochs: number[] = [];
-            await moveFromCurrentToNextEpochStart(ethers, epochStartTimestamp, epochPeriod);
-            epochs = [];
-
-            logger.log(`SUBMIT PRICE ${ len }`)
-
-            let promises = [];
-            for (let i = 0; i < len; i++) {
-                let price = testExample.prices[i];
-                let random = priceToRandom(price);
-                // TODO: try to the use correct hash from ethers.utils.keccak256
-                // let hash = ethers.utils.keccak256(ethers.utils.solidityKeccak256([ "uint128", "uint256" ], [ price, random ]))
-                let hash = soliditySha3(price, random);
-                promises.push((await ftso.connect(signers[i]).submitPrice(hash)).wait(1));
-            }
-            (await Promise.all(promises)).forEach(res => {
-                epochs.push((res.events![0].args![1] as BigNumber).toNumber());
-            })
-            uniqueEpochs = [...(new Set(epochs))];
-            expect(uniqueEpochs.length, `Too short epoch for the test. Increase epochPeriod ${ epochPeriod }.`).to.equal(1)
-
-            // Reveal price
-            const epoch = uniqueEpochs[0];
-            await moveToRevealStart(ethers, epochStartTimestamp, epochPeriod, epoch);
-            let epochPromises = [];
-            for (let i = 0; i < len; i++) {
-                epochPromises.push(ftso.connect(signers[i]).revealPrice(epoch, testExample.prices[i], priceToRandom(testExample.prices[i])))
-            }
-
-            await Promise.all(epochPromises);
-
-            // Print epoch submission prices
-            let resVoteInfo = await ftso.getVoteInfo(epoch);
-            testExample.weightRatio = (await ftso.getWeightRatio(epoch)).toNumber();
-            prettyPrintVoteInfo(resVoteInfo, logger);
-
-            // Finalize
-            moveToFinalizeStart(ethers, epochStartTimestamp, epochPeriod, revealPeriod, epoch);
-            let resFinalizePrice = await (await ftso.finalizePriceEpochWithResult(epoch)).wait(1);
-            logger.log(`epoch finalization, ${ len }, gas used: ${ resFinalizePrice.gasUsed }`);
-            let epochFinalizeResponse = resFinalizePrice.events![1].args;
-
-            // Print results                
-            let res = await ftso.getEpochResult(epoch);
-            prettyPrintEpochResult(res, logger);
-            let voterRes = toEpochResult(res);
-            let testCase = {
-                example: testExample,
-                targetResult: resultsFromTestData(testExample, signers.slice(0, len).map(signer => signer.address)),
-                testResult: updateWithRewardedVotesInfo(voterRes, epochFinalizeResponse)
-            } as TestCase;
-=======
-            
             const epochStartTimestamp: number = 1;
             const signers: SignerWithAddress[] = await ethers.getSigners();
             const ftso: MockFtso = await testFTSOInitContracts(epochStartTimestamp, signers, testExample);
             const testCase: TestCase = await testFTSOMedian(epochStartTimestamp, signers, ftso, testExample);
->>>>>>> 986d9f26
 
             // Test results
             checkTestCase(testCase);
